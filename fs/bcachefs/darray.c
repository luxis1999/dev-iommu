--- conflicted
+++ resolved
@@ -10,9 +10,6 @@
 	if (new_size > d->size) {
 		new_size = roundup_pow_of_two(new_size);
 
-<<<<<<< HEAD
-		void *data = kvmalloc_array_noprof(new_size, element_size, gfp);
-=======
 		/*
 		 * This is a workaround: kvmalloc() doesn't support > INT_MAX
 		 * allocations, but vmalloc() does.
@@ -26,7 +23,6 @@
 		void *data = likely(bytes < INT_MAX)
 			? kvmalloc_noprof(bytes, gfp)
 			: vmalloc_noprof(bytes);
->>>>>>> 8ee0f23e
 		if (!data)
 			return -ENOMEM;
 
