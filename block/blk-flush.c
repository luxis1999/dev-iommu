--- conflicted
+++ resolved
@@ -185,11 +185,7 @@
 		/* queue for flush */
 		if (list_empty(pending))
 			fq->flush_pending_since = jiffies;
-<<<<<<< HEAD
-		list_move_tail(&rq->queuelist, pending);
-=======
 		list_add_tail(&rq->queuelist, pending);
->>>>>>> 0c383648
 		break;
 
 	case REQ_FSEQ_DATA:
