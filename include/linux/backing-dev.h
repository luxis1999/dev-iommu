/* SPDX-License-Identifier: GPL-2.0 */
/*
 * include/linux/backing-dev.h
 *
 * low-level device information and state which is propagated up through
 * to high-level code.
 */

#ifndef _LINUX_BACKING_DEV_H
#define _LINUX_BACKING_DEV_H

#include <linux/kernel.h>
#include <linux/fs.h>
#include <linux/sched.h>
#include <linux/device.h>
#include <linux/writeback.h>
#include <linux/backing-dev-defs.h>
#include <linux/slab.h>

static inline struct backing_dev_info *bdi_get(struct backing_dev_info *bdi)
{
	kref_get(&bdi->refcnt);
	return bdi;
}

struct backing_dev_info *bdi_get_by_id(u64 id);
void bdi_put(struct backing_dev_info *bdi);

__printf(2, 3)
int bdi_register(struct backing_dev_info *bdi, const char *fmt, ...);
__printf(2, 0)
int bdi_register_va(struct backing_dev_info *bdi, const char *fmt,
		    va_list args);
void bdi_set_owner(struct backing_dev_info *bdi, struct device *owner);
void bdi_unregister(struct backing_dev_info *bdi);

struct backing_dev_info *bdi_alloc(int node_id);

void wb_start_background_writeback(struct bdi_writeback *wb);
void wb_workfn(struct work_struct *work);
void wb_wakeup_delayed(struct bdi_writeback *wb);

void wb_wait_for_completion(struct wb_completion *done);

extern spinlock_t bdi_lock;
extern struct list_head bdi_list;

extern struct workqueue_struct *bdi_wq;
extern struct workqueue_struct *bdi_async_bio_wq;

static inline bool wb_has_dirty_io(struct bdi_writeback *wb)
{
	return test_bit(WB_has_dirty_io, &wb->state);
}

static inline bool bdi_has_dirty_io(struct backing_dev_info *bdi)
{
	/*
	 * @bdi->tot_write_bandwidth is guaranteed to be > 0 if there are
	 * any dirty wbs.  See wb_update_write_bandwidth().
	 */
	return atomic_long_read(&bdi->tot_write_bandwidth);
}

static inline void wb_stat_mod(struct bdi_writeback *wb,
				 enum wb_stat_item item, s64 amount)
{
	percpu_counter_add_batch(&wb->stat[item], amount, WB_STAT_BATCH);
}

static inline void inc_wb_stat(struct bdi_writeback *wb, enum wb_stat_item item)
{
	wb_stat_mod(wb, item, 1);
}

static inline void dec_wb_stat(struct bdi_writeback *wb, enum wb_stat_item item)
{
	wb_stat_mod(wb, item, -1);
}

static inline s64 wb_stat(struct bdi_writeback *wb, enum wb_stat_item item)
{
	return percpu_counter_read_positive(&wb->stat[item]);
}

static inline s64 wb_stat_sum(struct bdi_writeback *wb, enum wb_stat_item item)
{
	return percpu_counter_sum_positive(&wb->stat[item]);
}

extern void wb_writeout_inc(struct bdi_writeback *wb);

/*
 * maximal error of a stat counter.
 */
static inline unsigned long wb_stat_error(void)
{
#ifdef CONFIG_SMP
	return nr_cpu_ids * WB_STAT_BATCH;
#else
	return 1;
#endif
}

int bdi_set_min_ratio(struct backing_dev_info *bdi, unsigned int min_ratio);
int bdi_set_max_ratio(struct backing_dev_info *bdi, unsigned int max_ratio);

/*
 * Flags in backing_dev_info::capability
 *
 * BDI_CAP_WRITEBACK:		Supports dirty page writeback, and dirty pages
 *				should contribute to accounting
 * BDI_CAP_WRITEBACK_ACCT:	Automatically account writeback pages
 * BDI_CAP_STRICTLIMIT:		Keep number of dirty pages below bdi threshold
 */
#define BDI_CAP_WRITEBACK		(1 << 0)
#define BDI_CAP_WRITEBACK_ACCT		(1 << 1)
#define BDI_CAP_STRICTLIMIT		(1 << 2)

extern struct backing_dev_info noop_backing_dev_info;

int bdi_init(struct backing_dev_info *bdi);

/**
 * writeback_in_progress - determine whether there is writeback in progress
 * @wb: bdi_writeback of interest
 *
 * Determine whether there is writeback waiting to be handled against a
 * bdi_writeback.
 */
static inline bool writeback_in_progress(struct bdi_writeback *wb)
{
	return test_bit(WB_writeback_running, &wb->state);
}

struct backing_dev_info *inode_to_bdi(struct inode *inode);

static inline bool mapping_can_writeback(struct address_space *mapping)
{
	return inode_to_bdi(mapping->host)->capabilities & BDI_CAP_WRITEBACK;
}

static inline int bdi_sched_wait(void *word)
{
	schedule();
	return 0;
}

#ifdef CONFIG_CGROUP_WRITEBACK

struct bdi_writeback *wb_get_lookup(struct backing_dev_info *bdi,
				    struct cgroup_subsys_state *memcg_css);
struct bdi_writeback *wb_get_create(struct backing_dev_info *bdi,
				    struct cgroup_subsys_state *memcg_css,
				    gfp_t gfp);
void wb_memcg_offline(struct mem_cgroup *memcg);
<<<<<<< HEAD
void wb_blkcg_offline(struct blkcg *blkcg);
=======
void wb_blkcg_offline(struct cgroup_subsys_state *css);
>>>>>>> 88084a3d

/**
 * inode_cgwb_enabled - test whether cgroup writeback is enabled on an inode
 * @inode: inode of interest
 *
 * Cgroup writeback requires support from the filesystem.  Also, both memcg and
 * iocg have to be on the default hierarchy.  Test whether all conditions are
 * met.
 *
 * Note that the test result may change dynamically on the same inode
 * depending on how memcg and iocg are configured.
 */
static inline bool inode_cgwb_enabled(struct inode *inode)
{
	struct backing_dev_info *bdi = inode_to_bdi(inode);

	return cgroup_subsys_on_dfl(memory_cgrp_subsys) &&
		cgroup_subsys_on_dfl(io_cgrp_subsys) &&
		(bdi->capabilities & BDI_CAP_WRITEBACK) &&
		(inode->i_sb->s_iflags & SB_I_CGROUPWB);
}

/**
 * wb_find_current - find wb for %current on a bdi
 * @bdi: bdi of interest
 *
 * Find the wb of @bdi which matches both the memcg and blkcg of %current.
 * Must be called under rcu_read_lock() which protects the returend wb.
 * NULL if not found.
 */
static inline struct bdi_writeback *wb_find_current(struct backing_dev_info *bdi)
{
	struct cgroup_subsys_state *memcg_css;
	struct bdi_writeback *wb;

	memcg_css = task_css(current, memory_cgrp_id);
	if (!memcg_css->parent)
		return &bdi->wb;

	wb = radix_tree_lookup(&bdi->cgwb_tree, memcg_css->id);

	/*
	 * %current's blkcg equals the effective blkcg of its memcg.  No
	 * need to use the relatively expensive cgroup_get_e_css().
	 */
	if (likely(wb && wb->blkcg_css == task_css(current, io_cgrp_id)))
		return wb;
	return NULL;
}

/**
 * wb_get_create_current - get or create wb for %current on a bdi
 * @bdi: bdi of interest
 * @gfp: allocation mask
 *
 * Equivalent to wb_get_create() on %current's memcg.  This function is
 * called from a relatively hot path and optimizes the common cases using
 * wb_find_current().
 */
static inline struct bdi_writeback *
wb_get_create_current(struct backing_dev_info *bdi, gfp_t gfp)
{
	struct bdi_writeback *wb;

	rcu_read_lock();
	wb = wb_find_current(bdi);
	if (wb && unlikely(!wb_tryget(wb)))
		wb = NULL;
	rcu_read_unlock();

	if (unlikely(!wb)) {
		struct cgroup_subsys_state *memcg_css;

		memcg_css = task_get_css(current, memory_cgrp_id);
		wb = wb_get_create(bdi, memcg_css, gfp);
		css_put(memcg_css);
	}
	return wb;
}

/**
 * inode_to_wb_is_valid - test whether an inode has a wb associated
 * @inode: inode of interest
 *
 * Returns %true if @inode has a wb associated.  May be called without any
 * locking.
 */
static inline bool inode_to_wb_is_valid(struct inode *inode)
{
	return inode->i_wb;
}

/**
 * inode_to_wb - determine the wb of an inode
 * @inode: inode of interest
 *
 * Returns the wb @inode is currently associated with.  The caller must be
 * holding either @inode->i_lock, the i_pages lock, or the
 * associated wb's list_lock.
 */
static inline struct bdi_writeback *inode_to_wb(const struct inode *inode)
{
#ifdef CONFIG_LOCKDEP
	WARN_ON_ONCE(debug_locks &&
		     (!lockdep_is_held(&inode->i_lock) &&
		      !lockdep_is_held(&inode->i_mapping->i_pages.xa_lock) &&
		      !lockdep_is_held(&inode->i_wb->list_lock)));
#endif
	return inode->i_wb;
}

static inline struct bdi_writeback *inode_to_wb_wbc(
				struct inode *inode,
				struct writeback_control *wbc)
{
	/*
	 * If wbc does not have inode attached, it means cgroup writeback was
	 * disabled when wbc started. Just use the default wb in that case.
	 */
	return wbc->wb ? wbc->wb : &inode_to_bdi(inode)->wb;
}

/**
 * unlocked_inode_to_wb_begin - begin unlocked inode wb access transaction
 * @inode: target inode
 * @cookie: output param, to be passed to the end function
 *
 * The caller wants to access the wb associated with @inode but isn't
 * holding inode->i_lock, the i_pages lock or wb->list_lock.  This
 * function determines the wb associated with @inode and ensures that the
 * association doesn't change until the transaction is finished with
 * unlocked_inode_to_wb_end().
 *
 * The caller must call unlocked_inode_to_wb_end() with *@cookie afterwards and
 * can't sleep during the transaction.  IRQs may or may not be disabled on
 * return.
 */
static inline struct bdi_writeback *
unlocked_inode_to_wb_begin(struct inode *inode, struct wb_lock_cookie *cookie)
{
	rcu_read_lock();

	/*
	 * Paired with store_release in inode_switch_wbs_work_fn() and
	 * ensures that we see the new wb if we see cleared I_WB_SWITCH.
	 */
	cookie->locked = smp_load_acquire(&inode->i_state) & I_WB_SWITCH;

	if (unlikely(cookie->locked))
		xa_lock_irqsave(&inode->i_mapping->i_pages, cookie->flags);

	/*
	 * Protected by either !I_WB_SWITCH + rcu_read_lock() or the i_pages
	 * lock.  inode_to_wb() will bark.  Deref directly.
	 */
	return inode->i_wb;
}

/**
 * unlocked_inode_to_wb_end - end inode wb access transaction
 * @inode: target inode
 * @cookie: @cookie from unlocked_inode_to_wb_begin()
 */
static inline void unlocked_inode_to_wb_end(struct inode *inode,
					    struct wb_lock_cookie *cookie)
{
	if (unlikely(cookie->locked))
		xa_unlock_irqrestore(&inode->i_mapping->i_pages, cookie->flags);

	rcu_read_unlock();
}

#else	/* CONFIG_CGROUP_WRITEBACK */

static inline bool inode_cgwb_enabled(struct inode *inode)
{
	return false;
}

static inline struct bdi_writeback *wb_find_current(struct backing_dev_info *bdi)
{
	return &bdi->wb;
}

static inline struct bdi_writeback *
wb_get_create_current(struct backing_dev_info *bdi, gfp_t gfp)
{
	return &bdi->wb;
}

static inline bool inode_to_wb_is_valid(struct inode *inode)
{
	return true;
}

static inline struct bdi_writeback *inode_to_wb(struct inode *inode)
{
	return &inode_to_bdi(inode)->wb;
}

static inline struct bdi_writeback *inode_to_wb_wbc(
				struct inode *inode,
				struct writeback_control *wbc)
{
	return inode_to_wb(inode);
}


static inline struct bdi_writeback *
unlocked_inode_to_wb_begin(struct inode *inode, struct wb_lock_cookie *cookie)
{
	return inode_to_wb(inode);
}

static inline void unlocked_inode_to_wb_end(struct inode *inode,
					    struct wb_lock_cookie *cookie)
{
}

static inline void wb_memcg_offline(struct mem_cgroup *memcg)
{
}

static inline void wb_blkcg_offline(struct cgroup_subsys_state *css)
{
}

#endif	/* CONFIG_CGROUP_WRITEBACK */

const char *bdi_dev_name(struct backing_dev_info *bdi);

#endif	/* _LINUX_BACKING_DEV_H */<|MERGE_RESOLUTION|>--- conflicted
+++ resolved
@@ -154,11 +154,7 @@
 				    struct cgroup_subsys_state *memcg_css,
 				    gfp_t gfp);
 void wb_memcg_offline(struct mem_cgroup *memcg);
-<<<<<<< HEAD
-void wb_blkcg_offline(struct blkcg *blkcg);
-=======
 void wb_blkcg_offline(struct cgroup_subsys_state *css);
->>>>>>> 88084a3d
 
 /**
  * inode_cgwb_enabled - test whether cgroup writeback is enabled on an inode
