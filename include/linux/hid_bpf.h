--- conflicted
+++ resolved
@@ -227,16 +227,12 @@
 static inline int hid_bpf_connect_device(struct hid_device *hdev) { return 0; }
 static inline void hid_bpf_disconnect_device(struct hid_device *hdev) {}
 static inline void hid_bpf_destroy_device(struct hid_device *hid) {}
-<<<<<<< HEAD
 static inline int hid_bpf_device_init(struct hid_device *hid) { return 0; }
-=======
-static inline void hid_bpf_device_init(struct hid_device *hid) {}
 /*
  * This specialized allocator has to be a macro for its allocations to be
  * accounted separately (to have a separate alloc_tag). The typecast is
  * intentional to enforce typesafety.
  */
->>>>>>> 30d77b7e
 #define call_hid_bpf_rdesc_fixup(_hdev, _rdesc, _size)	\
 		((u8 *)kmemdup(_rdesc, *(_size), GFP_KERNEL))
 
