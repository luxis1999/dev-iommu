/* SPDX-License-Identifier: GPL-2.0 */
#ifndef MM_SLAB_H
#define MM_SLAB_H

#include <linux/reciprocal_div.h>
#include <linux/list_lru.h>
#include <linux/local_lock.h>
#include <linux/random.h>
#include <linux/kobject.h>
#include <linux/sched/mm.h>
#include <linux/memcontrol.h>
#include <linux/kfence.h>
#include <linux/kasan.h>

/*
 * Internal slab definitions
 */

#ifdef CONFIG_64BIT
# ifdef system_has_cmpxchg128
# define system_has_freelist_aba()	system_has_cmpxchg128()
# define try_cmpxchg_freelist		try_cmpxchg128
# endif
#define this_cpu_try_cmpxchg_freelist	this_cpu_try_cmpxchg128
typedef u128 freelist_full_t;
#else /* CONFIG_64BIT */
# ifdef system_has_cmpxchg64
# define system_has_freelist_aba()	system_has_cmpxchg64()
# define try_cmpxchg_freelist		try_cmpxchg64
# endif
#define this_cpu_try_cmpxchg_freelist	this_cpu_try_cmpxchg64
typedef u64 freelist_full_t;
#endif /* CONFIG_64BIT */

#if defined(system_has_freelist_aba) && !defined(CONFIG_HAVE_ALIGNED_STRUCT_PAGE)
#undef system_has_freelist_aba
#endif

/*
 * Freelist pointer and counter to cmpxchg together, avoids the typical ABA
 * problems with cmpxchg of just a pointer.
 */
typedef union {
	struct {
		void *freelist;
		unsigned long counter;
	};
	freelist_full_t full;
} freelist_aba_t;

/* Reuses the bits in struct page */
struct slab {
	unsigned long __page_flags;

	struct kmem_cache *slab_cache;
	union {
		struct {
			union {
				struct list_head slab_list;
#ifdef CONFIG_SLUB_CPU_PARTIAL
				struct {
					struct slab *next;
					int slabs;	/* Nr of slabs left */
				};
#endif
			};
			/* Double-word boundary */
			union {
				struct {
					void *freelist;		/* first free object */
					union {
						unsigned long counters;
						struct {
							unsigned inuse:16;
							unsigned objects:15;
							unsigned frozen:1;
						};
					};
				};
#ifdef system_has_freelist_aba
				freelist_aba_t freelist_counter;
#endif
			};
		};
		struct rcu_head rcu_head;
	};
<<<<<<< HEAD
	unsigned int __unused;

=======

	unsigned int __page_type;
>>>>>>> 0c383648
	atomic_t __page_refcount;
#ifdef CONFIG_SLAB_OBJ_EXT
	unsigned long obj_exts;
#endif
};

#define SLAB_MATCH(pg, sl)						\
	static_assert(offsetof(struct page, pg) == offsetof(struct slab, sl))
SLAB_MATCH(flags, __page_flags);
SLAB_MATCH(compound_head, slab_cache);	/* Ensure bit 0 is clear */
SLAB_MATCH(_refcount, __page_refcount);
#ifdef CONFIG_SLAB_OBJ_EXT
SLAB_MATCH(memcg_data, obj_exts);
#endif
#undef SLAB_MATCH
static_assert(sizeof(struct slab) <= sizeof(struct page));
#if defined(system_has_freelist_aba)
static_assert(IS_ALIGNED(offsetof(struct slab, freelist), sizeof(freelist_aba_t)));
#endif

/**
 * folio_slab - Converts from folio to slab.
 * @folio: The folio.
 *
 * Currently struct slab is a different representation of a folio where
 * folio_test_slab() is true.
 *
 * Return: The slab which contains this folio.
 */
#define folio_slab(folio)	(_Generic((folio),			\
	const struct folio *:	(const struct slab *)(folio),		\
	struct folio *:		(struct slab *)(folio)))

/**
 * slab_folio - The folio allocated for a slab
 * @slab: The slab.
 *
 * Slabs are allocated as folios that contain the individual objects and are
 * using some fields in the first struct page of the folio - those fields are
 * now accessed by struct slab. It is occasionally necessary to convert back to
 * a folio in order to communicate with the rest of the mm.  Please use this
 * helper function instead of casting yourself, as the implementation may change
 * in the future.
 */
#define slab_folio(s)		(_Generic((s),				\
	const struct slab *:	(const struct folio *)s,		\
	struct slab *:		(struct folio *)s))

/**
 * page_slab - Converts from first struct page to slab.
 * @p: The first (either head of compound or single) page of slab.
 *
 * A temporary wrapper to convert struct page to struct slab in situations where
 * we know the page is the compound head, or single order-0 page.
 *
 * Long-term ideally everything would work with struct slab directly or go
 * through folio to struct slab.
 *
 * Return: The slab which contains this page
 */
#define page_slab(p)		(_Generic((p),				\
	const struct page *:	(const struct slab *)(p),		\
	struct page *:		(struct slab *)(p)))

/**
 * slab_page - The first struct page allocated for a slab
 * @slab: The slab.
 *
 * A convenience wrapper for converting slab to the first struct page of the
 * underlying folio, to communicate with code not yet converted to folio or
 * struct slab.
 */
#define slab_page(s) folio_page(slab_folio(s), 0)

/*
 * If network-based swap is enabled, sl*b must keep track of whether pages
 * were allocated from pfmemalloc reserves.
 */
static inline bool slab_test_pfmemalloc(const struct slab *slab)
{
	return folio_test_active((struct folio *)slab_folio(slab));
}

static inline void slab_set_pfmemalloc(struct slab *slab)
{
	folio_set_active(slab_folio(slab));
}

static inline void slab_clear_pfmemalloc(struct slab *slab)
{
	folio_clear_active(slab_folio(slab));
}

static inline void __slab_clear_pfmemalloc(struct slab *slab)
{
	__folio_clear_active(slab_folio(slab));
}

static inline void *slab_address(const struct slab *slab)
{
	return folio_address(slab_folio(slab));
}

static inline int slab_nid(const struct slab *slab)
{
	return folio_nid(slab_folio(slab));
}

static inline pg_data_t *slab_pgdat(const struct slab *slab)
{
	return folio_pgdat(slab_folio(slab));
}

static inline struct slab *virt_to_slab(const void *addr)
{
	struct folio *folio = virt_to_folio(addr);

	if (!folio_test_slab(folio))
		return NULL;

	return folio_slab(folio);
}

static inline int slab_order(const struct slab *slab)
{
	return folio_order((struct folio *)slab_folio(slab));
}

static inline size_t slab_size(const struct slab *slab)
{
	return PAGE_SIZE << slab_order(slab);
}

#ifdef CONFIG_SLUB_CPU_PARTIAL
#define slub_percpu_partial(c)			((c)->partial)

#define slub_set_percpu_partial(c, p)		\
({						\
	slub_percpu_partial(c) = (p)->next;	\
})

#define slub_percpu_partial_read_once(c)	READ_ONCE(slub_percpu_partial(c))
#else
#define slub_percpu_partial(c)			NULL

#define slub_set_percpu_partial(c, p)

#define slub_percpu_partial_read_once(c)	NULL
#endif // CONFIG_SLUB_CPU_PARTIAL

/*
 * Word size structure that can be atomically updated or read and that
 * contains both the order and the number of objects that a slab of the
 * given order would contain.
 */
struct kmem_cache_order_objects {
	unsigned int x;
};

/*
 * Slab cache management.
 */
struct kmem_cache {
#ifndef CONFIG_SLUB_TINY
	struct kmem_cache_cpu __percpu *cpu_slab;
#endif
	/* Used for retrieving partial slabs, etc. */
	slab_flags_t flags;
	unsigned long min_partial;
	unsigned int size;		/* Object size including metadata */
	unsigned int object_size;	/* Object size without metadata */
	struct reciprocal_value reciprocal_size;
	unsigned int offset;		/* Free pointer offset */
#ifdef CONFIG_SLUB_CPU_PARTIAL
	/* Number of per cpu partial objects to keep around */
	unsigned int cpu_partial;
	/* Number of per cpu partial slabs to keep around */
	unsigned int cpu_partial_slabs;
#endif
	struct kmem_cache_order_objects oo;

	/* Allocation and freeing of slabs */
	struct kmem_cache_order_objects min;
	gfp_t allocflags;		/* gfp flags to use on each alloc */
	int refcount;			/* Refcount for slab cache destroy */
	void (*ctor)(void *object);	/* Object constructor */
	unsigned int inuse;		/* Offset to metadata */
	unsigned int align;		/* Alignment */
	unsigned int red_left_pad;	/* Left redzone padding size */
	const char *name;		/* Name (only for display!) */
	struct list_head list;		/* List of slab caches */
#ifdef CONFIG_SYSFS
	struct kobject kobj;		/* For sysfs */
#endif
#ifdef CONFIG_SLAB_FREELIST_HARDENED
	unsigned long random;
<<<<<<< HEAD
#endif

#ifdef CONFIG_NUMA
	/*
	 * Defragmentation by allocating from a remote node.
	 */
	unsigned int remote_node_defrag_ratio;
#endif

#ifdef CONFIG_SLAB_FREELIST_RANDOM
	unsigned int *random_seq;
#endif

=======
#endif

#ifdef CONFIG_NUMA
	/*
	 * Defragmentation by allocating from a remote node.
	 */
	unsigned int remote_node_defrag_ratio;
#endif

#ifdef CONFIG_SLAB_FREELIST_RANDOM
	unsigned int *random_seq;
#endif

>>>>>>> 0c383648
#ifdef CONFIG_KASAN_GENERIC
	struct kasan_cache kasan_info;
#endif

#ifdef CONFIG_HARDENED_USERCOPY
	unsigned int useroffset;	/* Usercopy region offset */
	unsigned int usersize;		/* Usercopy region size */
#endif

	struct kmem_cache_node *node[MAX_NUMNODES];
};

#if defined(CONFIG_SYSFS) && !defined(CONFIG_SLUB_TINY)
#define SLAB_SUPPORTS_SYSFS
void sysfs_slab_unlink(struct kmem_cache *s);
void sysfs_slab_release(struct kmem_cache *s);
#else
static inline void sysfs_slab_unlink(struct kmem_cache *s) { }
static inline void sysfs_slab_release(struct kmem_cache *s) { }
#endif

void *fixup_red_left(struct kmem_cache *s, void *p);

static inline void *nearest_obj(struct kmem_cache *cache,
				const struct slab *slab, void *x)
{
	void *object = x - (x - slab_address(slab)) % cache->size;
	void *last_object = slab_address(slab) +
		(slab->objects - 1) * cache->size;
	void *result = (unlikely(object > last_object)) ? last_object : object;

	result = fixup_red_left(cache, result);
	return result;
}

/* Determine object index from a given position */
static inline unsigned int __obj_to_index(const struct kmem_cache *cache,
					  void *addr, void *obj)
{
	return reciprocal_divide(kasan_reset_tag(obj) - addr,
				 cache->reciprocal_size);
}

static inline unsigned int obj_to_index(const struct kmem_cache *cache,
					const struct slab *slab, void *obj)
{
	if (is_kfence_address(obj))
		return 0;
	return __obj_to_index(cache, slab_address(slab), obj);
}

static inline int objs_per_slab(const struct kmem_cache *cache,
				const struct slab *slab)
{
	return slab->objects;
}

/*
 * State of the slab allocator.
 *
 * This is used to describe the states of the allocator during bootup.
 * Allocators use this to gradually bootstrap themselves. Most allocators
 * have the problem that the structures used for managing slab caches are
 * allocated from slab caches themselves.
 */
enum slab_state {
	DOWN,			/* No slab functionality yet */
	PARTIAL,		/* SLUB: kmem_cache_node available */
	UP,			/* Slab caches usable but not all extras yet */
	FULL			/* Everything is working */
};

extern enum slab_state slab_state;

/* The slab cache mutex protects the management structures during changes */
extern struct mutex slab_mutex;

/* The list of all slab caches on the system */
extern struct list_head slab_caches;

/* The slab cache that manages slab cache information */
extern struct kmem_cache *kmem_cache;

/* A table of kmalloc cache names and sizes */
extern const struct kmalloc_info_struct {
	const char *name[NR_KMALLOC_TYPES];
	unsigned int size;
} kmalloc_info[];

/* Kmalloc array related functions */
void setup_kmalloc_cache_index_table(void);
void create_kmalloc_caches(void);
<<<<<<< HEAD

extern u8 kmalloc_size_index[24];

static inline unsigned int size_index_elem(unsigned int bytes)
{
	return (bytes - 1) / 8;
}

/*
 * Find the kmem_cache structure that serves a given size of
 * allocation
 *
 * This assumes size is larger than zero and not larger than
 * KMALLOC_MAX_CACHE_SIZE and the caller must check that.
 */
static inline struct kmem_cache *
kmalloc_slab(size_t size, gfp_t flags, unsigned long caller)
{
	unsigned int index;

	if (size <= 192)
		index = kmalloc_size_index[size_index_elem(size)];
	else
		index = fls(size - 1);

=======

extern u8 kmalloc_size_index[24];

static inline unsigned int size_index_elem(unsigned int bytes)
{
	return (bytes - 1) / 8;
}

/*
 * Find the kmem_cache structure that serves a given size of
 * allocation
 *
 * This assumes size is larger than zero and not larger than
 * KMALLOC_MAX_CACHE_SIZE and the caller must check that.
 */
static inline struct kmem_cache *
kmalloc_slab(size_t size, gfp_t flags, unsigned long caller)
{
	unsigned int index;

	if (size <= 192)
		index = kmalloc_size_index[size_index_elem(size)];
	else
		index = fls(size - 1);

>>>>>>> 0c383648
	return kmalloc_caches[kmalloc_type(flags, caller)][index];
}

gfp_t kmalloc_fix_flags(gfp_t flags);

/* Functions provided by the slab allocators */
int __kmem_cache_create(struct kmem_cache *, slab_flags_t flags);

void __init kmem_cache_init(void);
extern void create_boot_cache(struct kmem_cache *, const char *name,
			unsigned int size, slab_flags_t flags,
			unsigned int useroffset, unsigned int usersize);

int slab_unmergeable(struct kmem_cache *s);
struct kmem_cache *find_mergeable(unsigned size, unsigned align,
		slab_flags_t flags, const char *name, void (*ctor)(void *));
struct kmem_cache *
__kmem_cache_alias(const char *name, unsigned int size, unsigned int align,
		   slab_flags_t flags, void (*ctor)(void *));

slab_flags_t kmem_cache_flags(slab_flags_t flags, const char *name);

static inline bool is_kmalloc_cache(struct kmem_cache *s)
{
	return (s->flags & SLAB_KMALLOC);
}

/* Legal flag mask for kmem_cache_create(), for various configurations */
#define SLAB_CORE_FLAGS (SLAB_HWCACHE_ALIGN | SLAB_CACHE_DMA | \
			 SLAB_CACHE_DMA32 | SLAB_PANIC | \
			 SLAB_TYPESAFE_BY_RCU | SLAB_DEBUG_OBJECTS )

#ifdef CONFIG_SLUB_DEBUG
#define SLAB_DEBUG_FLAGS (SLAB_RED_ZONE | SLAB_POISON | SLAB_STORE_USER | \
			  SLAB_TRACE | SLAB_CONSISTENCY_CHECKS)
#else
#define SLAB_DEBUG_FLAGS (0)
#endif

#define SLAB_CACHE_FLAGS (SLAB_NOLEAKTRACE | SLAB_RECLAIM_ACCOUNT | \
			  SLAB_TEMPORARY | SLAB_ACCOUNT | \
			  SLAB_NO_USER_FLAGS | SLAB_KMALLOC | SLAB_NO_MERGE)

/* Common flags available with current configuration */
#define CACHE_CREATE_MASK (SLAB_CORE_FLAGS | SLAB_DEBUG_FLAGS | SLAB_CACHE_FLAGS)

/* Common flags permitted for kmem_cache_create */
#define SLAB_FLAGS_PERMITTED (SLAB_CORE_FLAGS | \
			      SLAB_RED_ZONE | \
			      SLAB_POISON | \
			      SLAB_STORE_USER | \
			      SLAB_TRACE | \
			      SLAB_CONSISTENCY_CHECKS | \
			      SLAB_NOLEAKTRACE | \
			      SLAB_RECLAIM_ACCOUNT | \
			      SLAB_TEMPORARY | \
			      SLAB_ACCOUNT | \
			      SLAB_KMALLOC | \
			      SLAB_NO_MERGE | \
			      SLAB_NO_USER_FLAGS)

bool __kmem_cache_empty(struct kmem_cache *);
int __kmem_cache_shutdown(struct kmem_cache *);
void __kmem_cache_release(struct kmem_cache *);
int __kmem_cache_shrink(struct kmem_cache *);
void slab_kmem_cache_release(struct kmem_cache *);

struct seq_file;
struct file;

struct slabinfo {
	unsigned long active_objs;
	unsigned long num_objs;
	unsigned long active_slabs;
	unsigned long num_slabs;
	unsigned long shared_avail;
	unsigned int limit;
	unsigned int batchcount;
	unsigned int shared;
	unsigned int objects_per_slab;
	unsigned int cache_order;
};

void get_slabinfo(struct kmem_cache *s, struct slabinfo *sinfo);
<<<<<<< HEAD
void slabinfo_show_stats(struct seq_file *m, struct kmem_cache *s);
ssize_t slabinfo_write(struct file *file, const char __user *buffer,
		       size_t count, loff_t *ppos);
=======
>>>>>>> 0c383648

#ifdef CONFIG_SLUB_DEBUG
#ifdef CONFIG_SLUB_DEBUG_ON
DECLARE_STATIC_KEY_TRUE(slub_debug_enabled);
#else
DECLARE_STATIC_KEY_FALSE(slub_debug_enabled);
#endif
extern void print_tracking(struct kmem_cache *s, void *object);
long validate_slab_cache(struct kmem_cache *s);
static inline bool __slub_debug_enabled(void)
{
	return static_branch_unlikely(&slub_debug_enabled);
}
#else
static inline void print_tracking(struct kmem_cache *s, void *object)
{
}
static inline bool __slub_debug_enabled(void)
{
	return false;
}
#endif

/*
 * Returns true if any of the specified slab_debug flags is enabled for the
 * cache. Use only for flags parsed by setup_slub_debug() as it also enables
 * the static key.
 */
static inline bool kmem_cache_debug_flags(struct kmem_cache *s, slab_flags_t flags)
{
	if (IS_ENABLED(CONFIG_SLUB_DEBUG))
		VM_WARN_ON_ONCE(!(flags & SLAB_DEBUG_FLAGS));
	if (__slub_debug_enabled())
		return s->flags & flags;
	return false;
}

#ifdef CONFIG_SLAB_OBJ_EXT

/*
 * slab_obj_exts - get the pointer to the slab object extension vector
 * associated with a slab.
 * @slab: a pointer to the slab struct
 *
 * Returns a pointer to the object extension vector associated with the slab,
 * or NULL if no such vector has been associated yet.
 */
static inline struct slabobj_ext *slab_obj_exts(struct slab *slab)
{
	unsigned long obj_exts = READ_ONCE(slab->obj_exts);

#ifdef CONFIG_MEMCG
	VM_BUG_ON_PAGE(obj_exts && !(obj_exts & MEMCG_DATA_OBJEXTS),
							slab_page(slab));
<<<<<<< HEAD
	VM_BUG_ON_PAGE(memcg_data & MEMCG_DATA_KMEM, slab_page(slab));

	return (struct obj_cgroup **)(memcg_data & ~MEMCG_DATA_FLAGS_MASK);
}

int memcg_alloc_slab_cgroups(struct slab *slab, struct kmem_cache *s,
				 gfp_t gfp, bool new_slab);
void mod_objcg_state(struct obj_cgroup *objcg, struct pglist_data *pgdat,
		     enum node_stat_item idx, int nr);
#else /* CONFIG_MEMCG_KMEM */
static inline struct obj_cgroup **slab_objcgs(struct slab *slab)
{
	return NULL;
}

static inline int memcg_alloc_slab_cgroups(struct slab *slab,
					       struct kmem_cache *s, gfp_t gfp,
					       bool new_slab)
{
	return 0;
}
#endif /* CONFIG_MEMCG_KMEM */
=======
	VM_BUG_ON_PAGE(obj_exts & MEMCG_DATA_KMEM, slab_page(slab));
#endif
	return (struct slabobj_ext *)(obj_exts & ~OBJEXTS_FLAGS_MASK);
}

int alloc_slab_obj_exts(struct slab *slab, struct kmem_cache *s,
                        gfp_t gfp, bool new_slab);

#else /* CONFIG_SLAB_OBJ_EXT */

static inline struct slabobj_ext *slab_obj_exts(struct slab *slab)
{
	return NULL;
}

#endif /* CONFIG_SLAB_OBJ_EXT */

static inline enum node_stat_item cache_vmstat_idx(struct kmem_cache *s)
{
	return (s->flags & SLAB_RECLAIM_ACCOUNT) ?
		NR_SLAB_RECLAIMABLE_B : NR_SLAB_UNRECLAIMABLE_B;
}

#ifdef CONFIG_MEMCG_KMEM
bool __memcg_slab_post_alloc_hook(struct kmem_cache *s, struct list_lru *lru,
				  gfp_t flags, size_t size, void **p);
void __memcg_slab_free_hook(struct kmem_cache *s, struct slab *slab,
			    void **p, int objects, struct slabobj_ext *obj_exts);
#endif
>>>>>>> 0c383648

size_t __ksize(const void *objp);

static inline size_t slab_ksize(const struct kmem_cache *s)
{
#ifdef CONFIG_SLUB_DEBUG
	/*
	 * Debugging requires use of the padding between object
	 * and whatever may come after it.
	 */
	if (s->flags & (SLAB_RED_ZONE | SLAB_POISON))
		return s->object_size;
#endif
	if (s->flags & SLAB_KASAN)
		return s->object_size;
	/*
	 * If we have the need to store the freelist pointer
	 * back there or track user information then we can
	 * only use the space before that information.
	 */
	if (s->flags & (SLAB_TYPESAFE_BY_RCU | SLAB_STORE_USER))
		return s->inuse;
	/*
	 * Else we can use all the padding etc for the allocation
	 */
	return s->size;
}

#ifdef CONFIG_SLUB_DEBUG
void dump_unreclaimable_slab(void);
#else
static inline void dump_unreclaimable_slab(void)
{
}
#endif

void ___cache_free(struct kmem_cache *cache, void *x, unsigned long addr);

#ifdef CONFIG_SLAB_FREELIST_RANDOM
int cache_random_seq_create(struct kmem_cache *cachep, unsigned int count,
			gfp_t gfp);
void cache_random_seq_destroy(struct kmem_cache *cachep);
#else
static inline int cache_random_seq_create(struct kmem_cache *cachep,
					unsigned int count, gfp_t gfp)
{
	return 0;
}
static inline void cache_random_seq_destroy(struct kmem_cache *cachep) { }
#endif /* CONFIG_SLAB_FREELIST_RANDOM */

static inline bool slab_want_init_on_alloc(gfp_t flags, struct kmem_cache *c)
{
	if (static_branch_maybe(CONFIG_INIT_ON_ALLOC_DEFAULT_ON,
				&init_on_alloc)) {
		if (c->ctor)
			return false;
		if (c->flags & (SLAB_TYPESAFE_BY_RCU | SLAB_POISON))
			return flags & __GFP_ZERO;
		return true;
	}
	return flags & __GFP_ZERO;
}

static inline bool slab_want_init_on_free(struct kmem_cache *c)
{
	if (static_branch_maybe(CONFIG_INIT_ON_FREE_DEFAULT_ON,
				&init_on_free))
		return !(c->ctor ||
			 (c->flags & (SLAB_TYPESAFE_BY_RCU | SLAB_POISON)));
	return false;
}

#if defined(CONFIG_DEBUG_FS) && defined(CONFIG_SLUB_DEBUG)
void debugfs_slab_release(struct kmem_cache *);
#else
static inline void debugfs_slab_release(struct kmem_cache *s) { }
#endif

#ifdef CONFIG_PRINTK
#define KS_ADDRS_COUNT 16
struct kmem_obj_info {
	void *kp_ptr;
	struct slab *kp_slab;
	void *kp_objp;
	unsigned long kp_data_offset;
	struct kmem_cache *kp_slab_cache;
	void *kp_ret;
	void *kp_stack[KS_ADDRS_COUNT];
	void *kp_free_stack[KS_ADDRS_COUNT];
};
void __kmem_obj_info(struct kmem_obj_info *kpp, void *object, struct slab *slab);
#endif

void __check_heap_object(const void *ptr, unsigned long n,
			 const struct slab *slab, bool to_user);

#ifdef CONFIG_SLUB_DEBUG
void skip_orig_size_check(struct kmem_cache *s, const void *object);
#endif

#endif /* MM_SLAB_H */<|MERGE_RESOLUTION|>--- conflicted
+++ resolved
@@ -84,13 +84,8 @@
 		};
 		struct rcu_head rcu_head;
 	};
-<<<<<<< HEAD
-	unsigned int __unused;
-
-=======
 
 	unsigned int __page_type;
->>>>>>> 0c383648
 	atomic_t __page_refcount;
 #ifdef CONFIG_SLAB_OBJ_EXT
 	unsigned long obj_exts;
@@ -287,7 +282,6 @@
 #endif
 #ifdef CONFIG_SLAB_FREELIST_HARDENED
 	unsigned long random;
-<<<<<<< HEAD
 #endif
 
 #ifdef CONFIG_NUMA
@@ -301,21 +295,6 @@
 	unsigned int *random_seq;
 #endif
 
-=======
-#endif
-
-#ifdef CONFIG_NUMA
-	/*
-	 * Defragmentation by allocating from a remote node.
-	 */
-	unsigned int remote_node_defrag_ratio;
-#endif
-
-#ifdef CONFIG_SLAB_FREELIST_RANDOM
-	unsigned int *random_seq;
-#endif
-
->>>>>>> 0c383648
 #ifdef CONFIG_KASAN_GENERIC
 	struct kasan_cache kasan_info;
 #endif
@@ -408,7 +387,6 @@
 /* Kmalloc array related functions */
 void setup_kmalloc_cache_index_table(void);
 void create_kmalloc_caches(void);
-<<<<<<< HEAD
 
 extern u8 kmalloc_size_index[24];
 
@@ -434,33 +412,6 @@
 	else
 		index = fls(size - 1);
 
-=======
-
-extern u8 kmalloc_size_index[24];
-
-static inline unsigned int size_index_elem(unsigned int bytes)
-{
-	return (bytes - 1) / 8;
-}
-
-/*
- * Find the kmem_cache structure that serves a given size of
- * allocation
- *
- * This assumes size is larger than zero and not larger than
- * KMALLOC_MAX_CACHE_SIZE and the caller must check that.
- */
-static inline struct kmem_cache *
-kmalloc_slab(size_t size, gfp_t flags, unsigned long caller)
-{
-	unsigned int index;
-
-	if (size <= 192)
-		index = kmalloc_size_index[size_index_elem(size)];
-	else
-		index = fls(size - 1);
-
->>>>>>> 0c383648
 	return kmalloc_caches[kmalloc_type(flags, caller)][index];
 }
 
@@ -545,12 +496,6 @@
 };
 
 void get_slabinfo(struct kmem_cache *s, struct slabinfo *sinfo);
-<<<<<<< HEAD
-void slabinfo_show_stats(struct seq_file *m, struct kmem_cache *s);
-ssize_t slabinfo_write(struct file *file, const char __user *buffer,
-		       size_t count, loff_t *ppos);
-=======
->>>>>>> 0c383648
 
 #ifdef CONFIG_SLUB_DEBUG
 #ifdef CONFIG_SLUB_DEBUG_ON
@@ -605,30 +550,6 @@
 #ifdef CONFIG_MEMCG
 	VM_BUG_ON_PAGE(obj_exts && !(obj_exts & MEMCG_DATA_OBJEXTS),
 							slab_page(slab));
-<<<<<<< HEAD
-	VM_BUG_ON_PAGE(memcg_data & MEMCG_DATA_KMEM, slab_page(slab));
-
-	return (struct obj_cgroup **)(memcg_data & ~MEMCG_DATA_FLAGS_MASK);
-}
-
-int memcg_alloc_slab_cgroups(struct slab *slab, struct kmem_cache *s,
-				 gfp_t gfp, bool new_slab);
-void mod_objcg_state(struct obj_cgroup *objcg, struct pglist_data *pgdat,
-		     enum node_stat_item idx, int nr);
-#else /* CONFIG_MEMCG_KMEM */
-static inline struct obj_cgroup **slab_objcgs(struct slab *slab)
-{
-	return NULL;
-}
-
-static inline int memcg_alloc_slab_cgroups(struct slab *slab,
-					       struct kmem_cache *s, gfp_t gfp,
-					       bool new_slab)
-{
-	return 0;
-}
-#endif /* CONFIG_MEMCG_KMEM */
-=======
 	VM_BUG_ON_PAGE(obj_exts & MEMCG_DATA_KMEM, slab_page(slab));
 #endif
 	return (struct slabobj_ext *)(obj_exts & ~OBJEXTS_FLAGS_MASK);
@@ -658,7 +579,6 @@
 void __memcg_slab_free_hook(struct kmem_cache *s, struct slab *slab,
 			    void **p, int objects, struct slabobj_ext *obj_exts);
 #endif
->>>>>>> 0c383648
 
 size_t __ksize(const void *objp);
 
