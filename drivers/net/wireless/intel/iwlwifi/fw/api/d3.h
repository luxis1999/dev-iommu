/******************************************************************************
 *
 * This file is provided under a dual BSD/GPLv2 license.  When using or
 * redistributing this file, you may do so under either license.
 *
 * GPL LICENSE SUMMARY
 *
 * Copyright(c) 2012 - 2014 Intel Corporation. All rights reserved.
 * Copyright(c) 2013 - 2014 Intel Mobile Communications GmbH
 * Copyright(c) 2015 - 2017 Intel Deutschland GmbH
 * Copyright(c) 2018 - 2019 Intel Corporation
 *
 * This program is free software; you can redistribute it and/or modify
 * it under the terms of version 2 of the GNU General Public License as
 * published by the Free Software Foundation.
 *
 * This program is distributed in the hope that it will be useful, but
 * WITHOUT ANY WARRANTY; without even the implied warranty of
 * MERCHANTABILITY or FITNESS FOR A PARTICULAR PURPOSE.  See the GNU
 * General Public License for more details.
 *
 * The full GNU General Public License is included in this distribution
 * in the file called COPYING.
 *
 * Contact Information:
 *  Intel Linux Wireless <linuxwifi@intel.com>
 * Intel Corporation, 5200 N.E. Elam Young Parkway, Hillsboro, OR 97124-6497
 *
 * BSD LICENSE
 *
 * Copyright(c) 2012 - 2014 Intel Corporation. All rights reserved.
 * Copyright(c) 2013 - 2014 Intel Mobile Communications GmbH
 * Copyright(c) 2015 - 2017 Intel Deutschland GmbH
 * Copyright(c) 2018 - 2019 Intel Corporation
 * All rights reserved.
 *
 * Redistribution and use in source and binary forms, with or without
 * modification, are permitted provided that the following conditions
 * are met:
 *
 *  * Redistributions of source code must retain the above copyright
 *    notice, this list of conditions and the following disclaimer.
 *  * Redistributions in binary form must reproduce the above copyright
 *    notice, this list of conditions and the following disclaimer in
 *    the documentation and/or other materials provided with the
 *    distribution.
 *  * Neither the name Intel Corporation nor the names of its
 *    contributors may be used to endorse or promote products derived
 *    from this software without specific prior written permission.
 *
 * THIS SOFTWARE IS PROVIDED BY THE COPYRIGHT HOLDERS AND CONTRIBUTORS
 * "AS IS" AND ANY EXPRESS OR IMPLIED WARRANTIES, INCLUDING, BUT NOT
 * LIMITED TO, THE IMPLIED WARRANTIES OF MERCHANTABILITY AND FITNESS FOR
 * A PARTICULAR PURPOSE ARE DISCLAIMED. IN NO EVENT SHALL THE COPYRIGHT
 * OWNER OR CONTRIBUTORS BE LIABLE FOR ANY DIRECT, INDIRECT, INCIDENTAL,
 * SPECIAL, EXEMPLARY, OR CONSEQUENTIAL DAMAGES (INCLUDING, BUT NOT
 * LIMITED TO, PROCUREMENT OF SUBSTITUTE GOODS OR SERVICES; LOSS OF USE,
 * DATA, OR PROFITS; OR BUSINESS INTERRUPTION) HOWEVER CAUSED AND ON ANY
 * THEORY OF LIABILITY, WHETHER IN CONTRACT, STRICT LIABILITY, OR TORT
 * (INCLUDING NEGLIGENCE OR OTHERWISE) ARISING IN ANY WAY OUT OF THE USE
 * OF THIS SOFTWARE, EVEN IF ADVISED OF THE POSSIBILITY OF SUCH DAMAGE.
 *****************************************************************************/

#ifndef __iwl_fw_api_d3_h__
#define __iwl_fw_api_d3_h__

/**
 * enum iwl_d3_wakeup_flags - D3 manager wakeup flags
 * @IWL_WAKEUP_D3_CONFIG_FW_ERROR: wake up on firmware sysassert
 */
enum iwl_d3_wakeup_flags {
	IWL_WAKEUP_D3_CONFIG_FW_ERROR = BIT(0),
}; /* D3_MANAGER_WAKEUP_CONFIG_API_E_VER_3 */

/**
 * struct iwl_d3_manager_config - D3 manager configuration command
 * @min_sleep_time: minimum sleep time (in usec)
 * @wakeup_flags: wakeup flags, see &enum iwl_d3_wakeup_flags
 * @wakeup_host_timer: force wakeup after this many seconds
 *
 * The structure is used for the D3_CONFIG_CMD command.
 */
struct iwl_d3_manager_config {
	__le32 min_sleep_time;
	__le32 wakeup_flags;
	__le32 wakeup_host_timer;
} __packed; /* D3_MANAGER_CONFIG_CMD_S_VER_4 */


/* TODO: OFFLOADS_QUERY_API_S_VER_1 */

/**
 * enum iwl_d3_proto_offloads - enabled protocol offloads
 * @IWL_D3_PROTO_OFFLOAD_ARP: ARP data is enabled
 * @IWL_D3_PROTO_OFFLOAD_NS: NS (Neighbor Solicitation) is enabled
 * @IWL_D3_PROTO_IPV4_VALID: IPv4 data is valid
 * @IWL_D3_PROTO_IPV6_VALID: IPv6 data is valid
 */
enum iwl_proto_offloads {
	IWL_D3_PROTO_OFFLOAD_ARP = BIT(0),
	IWL_D3_PROTO_OFFLOAD_NS = BIT(1),
	IWL_D3_PROTO_IPV4_VALID = BIT(2),
	IWL_D3_PROTO_IPV6_VALID = BIT(3),
};

#define IWL_PROTO_OFFLOAD_NUM_IPV6_ADDRS_V1	2
#define IWL_PROTO_OFFLOAD_NUM_IPV6_ADDRS_V2	6
#define IWL_PROTO_OFFLOAD_NUM_IPV6_ADDRS_V3L	12
#define IWL_PROTO_OFFLOAD_NUM_IPV6_ADDRS_V3S	4
#define IWL_PROTO_OFFLOAD_NUM_IPV6_ADDRS_MAX	12

#define IWL_PROTO_OFFLOAD_NUM_NS_CONFIG_V3L	4
#define IWL_PROTO_OFFLOAD_NUM_NS_CONFIG_V3S	2

/**
 * struct iwl_proto_offload_cmd_common - ARP/NS offload common part
 * @enabled: enable flags
 * @remote_ipv4_addr: remote address to answer to (or zero if all)
 * @host_ipv4_addr: our IPv4 address to respond to queries for
 * @arp_mac_addr: our MAC address for ARP responses
 * @reserved: unused
 */
struct iwl_proto_offload_cmd_common {
	__le32 enabled;
	__be32 remote_ipv4_addr;
	__be32 host_ipv4_addr;
	u8 arp_mac_addr[ETH_ALEN];
	__le16 reserved;
} __packed;

/**
 * struct iwl_proto_offload_cmd_v1 - ARP/NS offload configuration
 * @common: common/IPv4 configuration
 * @remote_ipv6_addr: remote address to answer to (or zero if all)
 * @solicited_node_ipv6_addr: broken -- solicited node address exists
 *	for each target address
 * @target_ipv6_addr: our target addresses
 * @ndp_mac_addr: neighbor solicitation response MAC address
 * @reserved2: reserved
 */
struct iwl_proto_offload_cmd_v1 {
	struct iwl_proto_offload_cmd_common common;
	u8 remote_ipv6_addr[16];
	u8 solicited_node_ipv6_addr[16];
	u8 target_ipv6_addr[IWL_PROTO_OFFLOAD_NUM_IPV6_ADDRS_V1][16];
	u8 ndp_mac_addr[ETH_ALEN];
	__le16 reserved2;
} __packed; /* PROT_OFFLOAD_CONFIG_CMD_DB_S_VER_1 */

/**
 * struct iwl_proto_offload_cmd_v2 - ARP/NS offload configuration
 * @common: common/IPv4 configuration
 * @remote_ipv6_addr: remote address to answer to (or zero if all)
 * @solicited_node_ipv6_addr: broken -- solicited node address exists
 *	for each target address
 * @target_ipv6_addr: our target addresses
 * @ndp_mac_addr: neighbor solicitation response MAC address
 * @num_valid_ipv6_addrs: number of valid IPv6 addresses
 * @reserved2: reserved
 */
struct iwl_proto_offload_cmd_v2 {
	struct iwl_proto_offload_cmd_common common;
	u8 remote_ipv6_addr[16];
	u8 solicited_node_ipv6_addr[16];
	u8 target_ipv6_addr[IWL_PROTO_OFFLOAD_NUM_IPV6_ADDRS_V2][16];
	u8 ndp_mac_addr[ETH_ALEN];
	u8 num_valid_ipv6_addrs;
	u8 reserved2[3];
} __packed; /* PROT_OFFLOAD_CONFIG_CMD_DB_S_VER_2 */

struct iwl_ns_config {
	struct in6_addr source_ipv6_addr;
	struct in6_addr dest_ipv6_addr;
	u8 target_mac_addr[ETH_ALEN];
	__le16 reserved;
} __packed; /* NS_OFFLOAD_CONFIG */

struct iwl_targ_addr {
	struct in6_addr addr;
	__le32 config_num;
} __packed; /* TARGET_IPV6_ADDRESS */

/**
 * struct iwl_proto_offload_cmd_v3_small - ARP/NS offload configuration
 * @common: common/IPv4 configuration
 * @num_valid_ipv6_addrs: number of valid IPv6 addresses
 * @targ_addrs: target IPv6 addresses
 * @ns_config: NS offload configurations
 */
struct iwl_proto_offload_cmd_v3_small {
	struct iwl_proto_offload_cmd_common common;
	__le32 num_valid_ipv6_addrs;
	struct iwl_targ_addr targ_addrs[IWL_PROTO_OFFLOAD_NUM_IPV6_ADDRS_V3S];
	struct iwl_ns_config ns_config[IWL_PROTO_OFFLOAD_NUM_NS_CONFIG_V3S];
} __packed; /* PROT_OFFLOAD_CONFIG_CMD_DB_S_VER_3 */

/**
 * struct iwl_proto_offload_cmd_v3_large - ARP/NS offload configuration
 * @common: common/IPv4 configuration
 * @num_valid_ipv6_addrs: number of valid IPv6 addresses
 * @targ_addrs: target IPv6 addresses
 * @ns_config: NS offload configurations
 */
struct iwl_proto_offload_cmd_v3_large {
	struct iwl_proto_offload_cmd_common common;
	__le32 num_valid_ipv6_addrs;
	struct iwl_targ_addr targ_addrs[IWL_PROTO_OFFLOAD_NUM_IPV6_ADDRS_V3L];
	struct iwl_ns_config ns_config[IWL_PROTO_OFFLOAD_NUM_NS_CONFIG_V3L];
} __packed; /* PROT_OFFLOAD_CONFIG_CMD_DB_S_VER_3 */

/*
 * WOWLAN_PATTERNS
 */
#define IWL_WOWLAN_MIN_PATTERN_LEN	16
#define IWL_WOWLAN_MAX_PATTERN_LEN	128

struct iwl_wowlan_pattern_v1 {
	u8 mask[IWL_WOWLAN_MAX_PATTERN_LEN / 8];
	u8 pattern[IWL_WOWLAN_MAX_PATTERN_LEN];
	u8 mask_size;
	u8 pattern_size;
	__le16 reserved;
} __packed; /* WOWLAN_PATTERN_API_S_VER_1 */

#define IWL_WOWLAN_MAX_PATTERNS	20

/**
 * struct iwl_wowlan_patterns_cmd - WoWLAN wakeup patterns
 */
<<<<<<< HEAD
struct iwl_wowlan_patterns_cmd {
=======
struct iwl_wowlan_patterns_cmd_v1 {
>>>>>>> 0ecfebd2
	/**
	 * @n_patterns: number of patterns
	 */
	__le32 n_patterns;

	/**
	 * @patterns: the patterns, array length in @n_patterns
	 */
<<<<<<< HEAD
	struct iwl_wowlan_pattern patterns[];
=======
	struct iwl_wowlan_pattern_v1 patterns[];
>>>>>>> 0ecfebd2
} __packed; /* WOWLAN_PATTERN_ARRAY_API_S_VER_1 */

#define IPV4_ADDR_SIZE	4
#define IPV6_ADDR_SIZE	16

enum iwl_wowlan_pattern_type {
	WOWLAN_PATTERN_TYPE_BITMASK,
	WOWLAN_PATTERN_TYPE_IPV4_TCP_SYN,
	WOWLAN_PATTERN_TYPE_IPV6_TCP_SYN,
	WOWLAN_PATTERN_TYPE_IPV4_TCP_SYN_WILDCARD,
	WOWLAN_PATTERN_TYPE_IPV6_TCP_SYN_WILDCARD,
}; /* WOWLAN_PATTERN_TYPE_API_E_VER_1 */

/**
 * struct iwl_wowlan_ipv4_tcp_syn - WoWLAN IPv4 TCP SYN pattern data
 */
struct iwl_wowlan_ipv4_tcp_syn {
	/**
	 * @src_addr: source IP address to match
	 */
	u8 src_addr[IPV4_ADDR_SIZE];

	/**
	 * @dst_addr: destination IP address to match
	 */
	u8 dst_addr[IPV4_ADDR_SIZE];

	/**
	 * @src_port: source TCP port to match
	 */
	__le16 src_port;

	/**
	 * @dst_port: destination TCP port to match
	 */
	__le16 dst_port;
} __packed; /* WOWLAN_IPV4_TCP_SYN_API_S_VER_1 */

/**
 * struct iwl_wowlan_ipv6_tcp_syn - WoWLAN Ipv6 TCP SYN pattern data
 */
struct iwl_wowlan_ipv6_tcp_syn {
	/**
	 * @src_addr: source IP address to match
	 */
	u8 src_addr[IPV6_ADDR_SIZE];

	/**
	 * @dst_addr: destination IP address to match
	 */
	u8 dst_addr[IPV6_ADDR_SIZE];

	/**
	 * @src_port: source TCP port to match
	 */
	__le16 src_port;

	/**
	 * @dst_port: destination TCP port to match
	 */
	__le16 dst_port;
} __packed; /* WOWLAN_IPV6_TCP_SYN_API_S_VER_1 */

/**
 * union iwl_wowlan_pattern_data - Data for the different pattern types
 *
 * If wildcard addresses/ports are to be used, the union can be left
 * undefined.
 */
union iwl_wowlan_pattern_data {
	/**
	 * @bitmask: bitmask pattern data
	 */
	struct iwl_wowlan_pattern_v1 bitmask;

	/**
	 * @ipv4_tcp_syn: IPv4 TCP SYN pattern data
	 */
	struct iwl_wowlan_ipv4_tcp_syn ipv4_tcp_syn;

	/**
	 * @ipv6_tcp_syn: IPv6 TCP SYN pattern data
	 */
	struct iwl_wowlan_ipv6_tcp_syn ipv6_tcp_syn;
}; /* WOWLAN_PATTERN_API_U_VER_1 */

/**
 * struct iwl_wowlan_pattern_v2 - Pattern entry for the WoWLAN wakeup patterns
 */
struct iwl_wowlan_pattern_v2 {
	/**
	 * @pattern_type: defines the struct type to be used in the union
	 */
	u8 pattern_type;

	/**
	 * @reserved: reserved for alignment
	 */
	u8 reserved[3];

	/**
	 * @u: the union containing the match data, or undefined for
	 *     wildcard matches
	 */
	union iwl_wowlan_pattern_data u;
} __packed; /* WOWLAN_PATTERN_API_S_VER_2 */

/**
 * struct iwl_wowlan_patterns_cmd - WoWLAN wakeup patterns command
 */
struct iwl_wowlan_patterns_cmd {
	/**
	 * @n_patterns: number of patterns
	 */
	__le32 n_patterns;

	/**
	 * @patterns: the patterns, array length in @n_patterns
	 */
	struct iwl_wowlan_pattern_v2 patterns[];
} __packed; /* WOWLAN_PATTERN_ARRAY_API_S_VER_2 */

enum iwl_wowlan_wakeup_filters {
	IWL_WOWLAN_WAKEUP_MAGIC_PACKET			= BIT(0),
	IWL_WOWLAN_WAKEUP_PATTERN_MATCH			= BIT(1),
	IWL_WOWLAN_WAKEUP_BEACON_MISS			= BIT(2),
	IWL_WOWLAN_WAKEUP_LINK_CHANGE			= BIT(3),
	IWL_WOWLAN_WAKEUP_GTK_REKEY_FAIL		= BIT(4),
	IWL_WOWLAN_WAKEUP_EAP_IDENT_REQ			= BIT(5),
	IWL_WOWLAN_WAKEUP_4WAY_HANDSHAKE		= BIT(6),
	IWL_WOWLAN_WAKEUP_ENABLE_NET_DETECT		= BIT(7),
	IWL_WOWLAN_WAKEUP_RF_KILL_DEASSERT		= BIT(8),
	IWL_WOWLAN_WAKEUP_REMOTE_LINK_LOSS		= BIT(9),
	IWL_WOWLAN_WAKEUP_REMOTE_SIGNATURE_TABLE	= BIT(10),
	IWL_WOWLAN_WAKEUP_REMOTE_TCP_EXTERNAL		= BIT(11),
	IWL_WOWLAN_WAKEUP_REMOTE_WAKEUP_PACKET		= BIT(12),
	IWL_WOWLAN_WAKEUP_IOAC_MAGIC_PACKET		= BIT(13),
	IWL_WOWLAN_WAKEUP_HOST_TIMER			= BIT(14),
	IWL_WOWLAN_WAKEUP_RX_FRAME			= BIT(15),
	IWL_WOWLAN_WAKEUP_BCN_FILTERING			= BIT(16),
}; /* WOWLAN_WAKEUP_FILTER_API_E_VER_4 */

enum iwl_wowlan_flags {
	IS_11W_ASSOC		= BIT(0),
	ENABLE_L3_FILTERING	= BIT(1),
	ENABLE_NBNS_FILTERING	= BIT(2),
	ENABLE_DHCP_FILTERING	= BIT(3),
	ENABLE_STORE_BEACON	= BIT(4),
};

/**
 * struct iwl_wowlan_config_cmd - WoWLAN configuration
 * @wakeup_filter: filter from &enum iwl_wowlan_wakeup_filters
 * @non_qos_seq: non-QoS sequence counter to use next
 * @qos_seq: QoS sequence counters to use next
 * @wowlan_ba_teardown_tids: bitmap of BA sessions to tear down
 * @is_11n_connection: indicates HT connection
 * @offloading_tid: TID reserved for firmware use
 * @flags: extra flags, see &enum iwl_wowlan_flags
 * @reserved: reserved
 */
struct iwl_wowlan_config_cmd {
	__le32 wakeup_filter;
	__le16 non_qos_seq;
	__le16 qos_seq[8];
	u8 wowlan_ba_teardown_tids;
	u8 is_11n_connection;
	u8 offloading_tid;
	u8 flags;
	u8 reserved[2];
} __packed; /* WOWLAN_CONFIG_API_S_VER_4 */

/*
 * WOWLAN_TSC_RSC_PARAMS
 */
#define IWL_NUM_RSC	16

struct tkip_sc {
	__le16 iv16;
	__le16 pad;
	__le32 iv32;
} __packed; /* TKIP_SC_API_U_VER_1 */

struct iwl_tkip_rsc_tsc {
	struct tkip_sc unicast_rsc[IWL_NUM_RSC];
	struct tkip_sc multicast_rsc[IWL_NUM_RSC];
	struct tkip_sc tsc;
} __packed; /* TKIP_TSC_RSC_API_S_VER_1 */

struct aes_sc {
	__le64 pn;
} __packed; /* TKIP_AES_SC_API_U_VER_1 */

struct iwl_aes_rsc_tsc {
	struct aes_sc unicast_rsc[IWL_NUM_RSC];
	struct aes_sc multicast_rsc[IWL_NUM_RSC];
	struct aes_sc tsc;
} __packed; /* AES_TSC_RSC_API_S_VER_1 */

union iwl_all_tsc_rsc {
	struct iwl_tkip_rsc_tsc tkip;
	struct iwl_aes_rsc_tsc aes;
}; /* ALL_TSC_RSC_API_S_VER_2 */

struct iwl_wowlan_rsc_tsc_params_cmd {
	union iwl_all_tsc_rsc all_tsc_rsc;
} __packed; /* ALL_TSC_RSC_API_S_VER_2 */

#define IWL_MIC_KEY_SIZE	8
struct iwl_mic_keys {
	u8 tx[IWL_MIC_KEY_SIZE];
	u8 rx_unicast[IWL_MIC_KEY_SIZE];
	u8 rx_mcast[IWL_MIC_KEY_SIZE];
} __packed; /* MIC_KEYS_API_S_VER_1 */

#define IWL_P1K_SIZE		5
struct iwl_p1k_cache {
	__le16 p1k[IWL_P1K_SIZE];
} __packed;

#define IWL_NUM_RX_P1K_CACHE	2

struct iwl_wowlan_tkip_params_cmd {
	struct iwl_mic_keys mic_keys;
	struct iwl_p1k_cache tx;
	struct iwl_p1k_cache rx_uni[IWL_NUM_RX_P1K_CACHE];
	struct iwl_p1k_cache rx_multi[IWL_NUM_RX_P1K_CACHE];
} __packed; /* WOWLAN_TKIP_SETTING_API_S_VER_1 */

#define IWL_KCK_MAX_SIZE	32
#define IWL_KEK_MAX_SIZE	32

struct iwl_wowlan_kek_kck_material_cmd {
	u8	kck[IWL_KCK_MAX_SIZE];
	u8	kek[IWL_KEK_MAX_SIZE];
	__le16	kck_len;
	__le16	kek_len;
	__le64	replay_ctr;
} __packed; /* KEK_KCK_MATERIAL_API_S_VER_2 */

#define RF_KILL_INDICATOR_FOR_WOWLAN	0x87

enum iwl_wowlan_rekey_status {
	IWL_WOWLAN_REKEY_POST_REKEY = 0,
	IWL_WOWLAN_REKEY_WHILE_REKEY = 1,
}; /* WOWLAN_REKEY_STATUS_API_E_VER_1 */

enum iwl_wowlan_wakeup_reason {
	IWL_WOWLAN_WAKEUP_BY_NON_WIRELESS			= 0,
	IWL_WOWLAN_WAKEUP_BY_MAGIC_PACKET			= BIT(0),
	IWL_WOWLAN_WAKEUP_BY_PATTERN				= BIT(1),
	IWL_WOWLAN_WAKEUP_BY_DISCONNECTION_ON_MISSED_BEACON	= BIT(2),
	IWL_WOWLAN_WAKEUP_BY_DISCONNECTION_ON_DEAUTH		= BIT(3),
	IWL_WOWLAN_WAKEUP_BY_GTK_REKEY_FAILURE			= BIT(4),
	IWL_WOWLAN_WAKEUP_BY_RFKILL_DEASSERTED			= BIT(5),
	IWL_WOWLAN_WAKEUP_BY_UCODE_ERROR			= BIT(6),
	IWL_WOWLAN_WAKEUP_BY_EAPOL_REQUEST			= BIT(7),
	IWL_WOWLAN_WAKEUP_BY_FOUR_WAY_HANDSHAKE			= BIT(8),
	IWL_WOWLAN_WAKEUP_BY_REM_WAKE_LINK_LOSS			= BIT(9),
	IWL_WOWLAN_WAKEUP_BY_REM_WAKE_SIGNATURE_TABLE		= BIT(10),
	IWL_WOWLAN_WAKEUP_BY_REM_WAKE_TCP_EXTERNAL		= BIT(11),
	IWL_WOWLAN_WAKEUP_BY_REM_WAKE_WAKEUP_PACKET		= BIT(12),
	IWL_WOWLAN_WAKEUP_BY_IOAC_MAGIC_PACKET			= BIT(13),
	IWL_WOWLAN_WAKEUP_BY_D3_WAKEUP_HOST_TIMER		= BIT(14),
	IWL_WOWLAN_WAKEUP_BY_RXFRAME_FILTERED_IN		= BIT(15),
	IWL_WOWLAN_WAKEUP_BY_BEACON_FILTERED_IN			= BIT(16),
	IWL_WAKEUP_BY_11W_UNPROTECTED_DEAUTH_OR_DISASSOC	= BIT(17),
	IWL_WAKEUP_BY_PATTERN_IPV4_TCP_SYN			= BIT(18),
	IWL_WAKEUP_BY_PATTERN_IPV4_TCP_SYN_WILDCARD		= BIT(19),
	IWL_WAKEUP_BY_PATTERN_IPV6_TCP_SYN			= BIT(20),
	IWL_WAKEUP_BY_PATTERN_IPV6_TCP_SYN_WILDCARD		= BIT(21),
}; /* WOWLAN_WAKE_UP_REASON_API_E_VER_2 */

struct iwl_wowlan_gtk_status_v1 {
	u8 key_index;
	u8 reserved[3];
	u8 decrypt_key[16];
	u8 tkip_mic_key[8];
	struct iwl_wowlan_rsc_tsc_params_cmd rsc;
} __packed; /* WOWLAN_GTK_MATERIAL_VER_1 */

#define WOWLAN_KEY_MAX_SIZE	32
#define WOWLAN_GTK_KEYS_NUM     2
#define WOWLAN_IGTK_KEYS_NUM	2

/**
 * struct iwl_wowlan_gtk_status - GTK status
 * @key: GTK material
 * @key_len: GTK legth, if set to 0, the key is not available
 * @key_flags: information about the key:
 *	bits[0:1]:  key index assigned by the AP
 *	bits[2:6]:  GTK index of the key in the internal DB
 *	bit[7]:     Set iff this is the currently used GTK
 * @reserved: padding
 * @tkip_mic_key: TKIP RX MIC key
 * @rsc: TSC RSC counters
 */
struct iwl_wowlan_gtk_status {
	u8 key[WOWLAN_KEY_MAX_SIZE];
	u8 key_len;
	u8 key_flags;
	u8 reserved[2];
	u8 tkip_mic_key[8];
	struct iwl_wowlan_rsc_tsc_params_cmd rsc;
} __packed; /* WOWLAN_GTK_MATERIAL_VER_2 */

#define IWL_WOWLAN_GTK_IDX_MASK		(BIT(0) | BIT(1))

/**
 * struct iwl_wowlan_igtk_status - IGTK status
 * @key: IGTK material
 * @ipn: the IGTK packet number (replay counter)
 * @key_len: IGTK length, if set to 0, the key is not available
 * @key_flags: information about the key:
 *	bits[0]:    key index assigned by the AP (0: index 4, 1: index 5)
 *	bits[1:5]:  IGTK index of the key in the internal DB
 *	bit[6]:     Set iff this is the currently used IGTK
 */
struct iwl_wowlan_igtk_status {
	u8 key[WOWLAN_KEY_MAX_SIZE];
	u8 ipn[6];
	u8 key_len;
	u8 key_flags;
} __packed; /* WOWLAN_IGTK_MATERIAL_VER_1 */

/**
 * struct iwl_wowlan_status_v6 - WoWLAN status
 * @gtk: GTK data
 * @replay_ctr: GTK rekey replay counter
 * @pattern_number: number of the matched pattern
 * @non_qos_seq_ctr: non-QoS sequence counter to use next
 * @qos_seq_ctr: QoS sequence counters to use next
 * @wakeup_reasons: wakeup reasons, see &enum iwl_wowlan_wakeup_reason
 * @num_of_gtk_rekeys: number of GTK rekeys
 * @transmitted_ndps: number of transmitted neighbor discovery packets
 * @received_beacons: number of received beacons
 * @wake_packet_length: wakeup packet length
 * @wake_packet_bufsize: wakeup packet buffer size
 * @wake_packet: wakeup packet
 */
struct iwl_wowlan_status_v6 {
	struct iwl_wowlan_gtk_status_v1 gtk;
	__le64 replay_ctr;
	__le16 pattern_number;
	__le16 non_qos_seq_ctr;
	__le16 qos_seq_ctr[8];
	__le32 wakeup_reasons;
	__le32 num_of_gtk_rekeys;
	__le32 transmitted_ndps;
	__le32 received_beacons;
	__le32 wake_packet_length;
	__le32 wake_packet_bufsize;
	u8 wake_packet[]; /* can be truncated from _length to _bufsize */
} __packed; /* WOWLAN_STATUSES_API_S_VER_6 */

/**
 * struct iwl_wowlan_status - WoWLAN status
 * @gtk: GTK data
 * @igtk: IGTK data
 * @replay_ctr: GTK rekey replay counter
 * @pattern_number: number of the matched pattern
 * @non_qos_seq_ctr: non-QoS sequence counter to use next
 * @qos_seq_ctr: QoS sequence counters to use next
 * @wakeup_reasons: wakeup reasons, see &enum iwl_wowlan_wakeup_reason
 * @num_of_gtk_rekeys: number of GTK rekeys
 * @transmitted_ndps: number of transmitted neighbor discovery packets
 * @received_beacons: number of received beacons
 * @wake_packet_length: wakeup packet length
 * @wake_packet_bufsize: wakeup packet buffer size
 * @wake_packet: wakeup packet
 */
struct iwl_wowlan_status {
	struct iwl_wowlan_gtk_status gtk[WOWLAN_GTK_KEYS_NUM];
	struct iwl_wowlan_igtk_status igtk[WOWLAN_IGTK_KEYS_NUM];
	__le64 replay_ctr;
	__le16 pattern_number;
	__le16 non_qos_seq_ctr;
	__le16 qos_seq_ctr[8];
	__le32 wakeup_reasons;
	__le32 num_of_gtk_rekeys;
	__le32 transmitted_ndps;
	__le32 received_beacons;
	__le32 wake_packet_length;
	__le32 wake_packet_bufsize;
	u8 wake_packet[]; /* can be truncated from _length to _bufsize */
} __packed; /* WOWLAN_STATUSES_API_S_VER_7 */

static inline u8 iwlmvm_wowlan_gtk_idx(struct iwl_wowlan_gtk_status *gtk)
{
	return gtk->key_flags & IWL_WOWLAN_GTK_IDX_MASK;
}

#define IWL_WOWLAN_TCP_MAX_PACKET_LEN		64
#define IWL_WOWLAN_REMOTE_WAKE_MAX_PACKET_LEN	128
#define IWL_WOWLAN_REMOTE_WAKE_MAX_TOKENS	2048

struct iwl_tcp_packet_info {
	__le16 tcp_pseudo_header_checksum;
	__le16 tcp_payload_length;
} __packed; /* TCP_PACKET_INFO_API_S_VER_2 */

struct iwl_tcp_packet {
	struct iwl_tcp_packet_info info;
	u8 rx_mask[IWL_WOWLAN_MAX_PATTERN_LEN / 8];
	u8 data[IWL_WOWLAN_TCP_MAX_PACKET_LEN];
} __packed; /* TCP_PROTOCOL_PACKET_API_S_VER_1 */

struct iwl_remote_wake_packet {
	struct iwl_tcp_packet_info info;
	u8 rx_mask[IWL_WOWLAN_MAX_PATTERN_LEN / 8];
	u8 data[IWL_WOWLAN_REMOTE_WAKE_MAX_PACKET_LEN];
} __packed; /* TCP_PROTOCOL_PACKET_API_S_VER_1 */

struct iwl_wowlan_remote_wake_config {
	__le32 connection_max_time; /* unused */
	/* TCP_PROTOCOL_CONFIG_API_S_VER_1 */
	u8 max_syn_retries;
	u8 max_data_retries;
	u8 tcp_syn_ack_timeout;
	u8 tcp_ack_timeout;

	struct iwl_tcp_packet syn_tx;
	struct iwl_tcp_packet synack_rx;
	struct iwl_tcp_packet keepalive_ack_rx;
	struct iwl_tcp_packet fin_tx;

	struct iwl_remote_wake_packet keepalive_tx;
	struct iwl_remote_wake_packet wake_rx;

	/* REMOTE_WAKE_OFFSET_INFO_API_S_VER_1 */
	u8 sequence_number_offset;
	u8 sequence_number_length;
	u8 token_offset;
	u8 token_length;
	/* REMOTE_WAKE_PROTOCOL_PARAMS_API_S_VER_1 */
	__le32 initial_sequence_number;
	__le16 keepalive_interval;
	__le16 num_tokens;
	u8 tokens[IWL_WOWLAN_REMOTE_WAKE_MAX_TOKENS];
} __packed; /* REMOTE_WAKE_CONFIG_API_S_VER_2 */

/* TODO: NetDetect API */

#endif /* __iwl_fw_api_d3_h__ */<|MERGE_RESOLUTION|>--- conflicted
+++ resolved
@@ -227,11 +227,7 @@
 /**
  * struct iwl_wowlan_patterns_cmd - WoWLAN wakeup patterns
  */
-<<<<<<< HEAD
-struct iwl_wowlan_patterns_cmd {
-=======
 struct iwl_wowlan_patterns_cmd_v1 {
->>>>>>> 0ecfebd2
 	/**
 	 * @n_patterns: number of patterns
 	 */
@@ -240,11 +236,7 @@
 	/**
 	 * @patterns: the patterns, array length in @n_patterns
 	 */
-<<<<<<< HEAD
-	struct iwl_wowlan_pattern patterns[];
-=======
 	struct iwl_wowlan_pattern_v1 patterns[];
->>>>>>> 0ecfebd2
 } __packed; /* WOWLAN_PATTERN_ARRAY_API_S_VER_1 */
 
 #define IPV4_ADDR_SIZE	4
