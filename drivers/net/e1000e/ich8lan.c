/*******************************************************************************

  Intel PRO/1000 Linux driver
  Copyright(c) 1999 - 2011 Intel Corporation.

  This program is free software; you can redistribute it and/or modify it
  under the terms and conditions of the GNU General Public License,
  version 2, as published by the Free Software Foundation.

  This program is distributed in the hope it will be useful, but WITHOUT
  ANY WARRANTY; without even the implied warranty of MERCHANTABILITY or
  FITNESS FOR A PARTICULAR PURPOSE.  See the GNU General Public License for
  more details.

  You should have received a copy of the GNU General Public License along with
  this program; if not, write to the Free Software Foundation, Inc.,
  51 Franklin St - Fifth Floor, Boston, MA 02110-1301 USA.

  The full GNU General Public License is included in this distribution in
  the file called "COPYING".

  Contact Information:
  Linux NICS <linux.nics@intel.com>
  e1000-devel Mailing List <e1000-devel@lists.sourceforge.net>
  Intel Corporation, 5200 N.E. Elam Young Parkway, Hillsboro, OR 97124-6497

*******************************************************************************/

/*
 * 82562G 10/100 Network Connection
 * 82562G-2 10/100 Network Connection
 * 82562GT 10/100 Network Connection
 * 82562GT-2 10/100 Network Connection
 * 82562V 10/100 Network Connection
 * 82562V-2 10/100 Network Connection
 * 82566DC-2 Gigabit Network Connection
 * 82566DC Gigabit Network Connection
 * 82566DM-2 Gigabit Network Connection
 * 82566DM Gigabit Network Connection
 * 82566MC Gigabit Network Connection
 * 82566MM Gigabit Network Connection
 * 82567LM Gigabit Network Connection
 * 82567LF Gigabit Network Connection
 * 82567V Gigabit Network Connection
 * 82567LM-2 Gigabit Network Connection
 * 82567LF-2 Gigabit Network Connection
 * 82567V-2 Gigabit Network Connection
 * 82567LF-3 Gigabit Network Connection
 * 82567LM-3 Gigabit Network Connection
 * 82567LM-4 Gigabit Network Connection
 * 82577LM Gigabit Network Connection
 * 82577LC Gigabit Network Connection
 * 82578DM Gigabit Network Connection
 * 82578DC Gigabit Network Connection
 * 82579LM Gigabit Network Connection
 * 82579V Gigabit Network Connection
 */

#include "e1000.h"

#define ICH_FLASH_GFPREG		0x0000
#define ICH_FLASH_HSFSTS		0x0004
#define ICH_FLASH_HSFCTL		0x0006
#define ICH_FLASH_FADDR			0x0008
#define ICH_FLASH_FDATA0		0x0010
#define ICH_FLASH_PR0			0x0074

#define ICH_FLASH_READ_COMMAND_TIMEOUT	500
#define ICH_FLASH_WRITE_COMMAND_TIMEOUT	500
#define ICH_FLASH_ERASE_COMMAND_TIMEOUT	3000000
#define ICH_FLASH_LINEAR_ADDR_MASK	0x00FFFFFF
#define ICH_FLASH_CYCLE_REPEAT_COUNT	10

#define ICH_CYCLE_READ			0
#define ICH_CYCLE_WRITE			2
#define ICH_CYCLE_ERASE			3

#define FLASH_GFPREG_BASE_MASK		0x1FFF
#define FLASH_SECTOR_ADDR_SHIFT		12

#define ICH_FLASH_SEG_SIZE_256		256
#define ICH_FLASH_SEG_SIZE_4K		4096
#define ICH_FLASH_SEG_SIZE_8K		8192
#define ICH_FLASH_SEG_SIZE_64K		65536


#define E1000_ICH_FWSM_RSPCIPHY	0x00000040 /* Reset PHY on PCI Reset */
/* FW established a valid mode */
#define E1000_ICH_FWSM_FW_VALID		0x00008000

#define E1000_ICH_MNG_IAMT_MODE		0x2

#define ID_LED_DEFAULT_ICH8LAN  ((ID_LED_DEF1_DEF2 << 12) | \
				 (ID_LED_DEF1_OFF2 <<  8) | \
				 (ID_LED_DEF1_ON2  <<  4) | \
				 (ID_LED_DEF1_DEF2))

#define E1000_ICH_NVM_SIG_WORD		0x13
#define E1000_ICH_NVM_SIG_MASK		0xC000
#define E1000_ICH_NVM_VALID_SIG_MASK    0xC0
#define E1000_ICH_NVM_SIG_VALUE         0x80

#define E1000_ICH8_LAN_INIT_TIMEOUT	1500

#define E1000_FEXTNVM_SW_CONFIG		1
#define E1000_FEXTNVM_SW_CONFIG_ICH8M (1 << 27) /* Bit redefined for ICH8M :/ */

#define E1000_FEXTNVM4_BEACON_DURATION_MASK    0x7
#define E1000_FEXTNVM4_BEACON_DURATION_8USEC   0x7
#define E1000_FEXTNVM4_BEACON_DURATION_16USEC  0x3

#define PCIE_ICH8_SNOOP_ALL		PCIE_NO_SNOOP_ALL

#define E1000_ICH_RAR_ENTRIES		7

#define PHY_PAGE_SHIFT 5
#define PHY_REG(page, reg) (((page) << PHY_PAGE_SHIFT) | \
			   ((reg) & MAX_PHY_REG_ADDRESS))
#define IGP3_KMRN_DIAG  PHY_REG(770, 19) /* KMRN Diagnostic */
#define IGP3_VR_CTRL    PHY_REG(776, 18) /* Voltage Regulator Control */

#define IGP3_KMRN_DIAG_PCS_LOCK_LOSS	0x0002
#define IGP3_VR_CTRL_DEV_POWERDOWN_MODE_MASK 0x0300
#define IGP3_VR_CTRL_MODE_SHUTDOWN	0x0200

#define HV_LED_CONFIG		PHY_REG(768, 30) /* LED Configuration */

#define SW_FLAG_TIMEOUT    1000 /* SW Semaphore flag timeout in milliseconds */

/* SMBus Address Phy Register */
#define HV_SMB_ADDR            PHY_REG(768, 26)
#define HV_SMB_ADDR_MASK       0x007F
#define HV_SMB_ADDR_PEC_EN     0x0200
#define HV_SMB_ADDR_VALID      0x0080

/* PHY Power Management Control */
#define HV_PM_CTRL		PHY_REG(770, 17)

/* PHY Low Power Idle Control */
#define I82579_LPI_CTRL			PHY_REG(772, 20)
#define I82579_LPI_CTRL_ENABLE_MASK	0x6000

/* EMI Registers */
#define I82579_EMI_ADDR         0x10
#define I82579_EMI_DATA         0x11
#define I82579_LPI_UPDATE_TIMER 0x4805	/* in 40ns units + 40 ns base value */

/* Strapping Option Register - RO */
#define E1000_STRAP                     0x0000C
#define E1000_STRAP_SMBUS_ADDRESS_MASK  0x00FE0000
#define E1000_STRAP_SMBUS_ADDRESS_SHIFT 17

/* OEM Bits Phy Register */
#define HV_OEM_BITS            PHY_REG(768, 25)
#define HV_OEM_BITS_LPLU       0x0004 /* Low Power Link Up */
#define HV_OEM_BITS_GBE_DIS    0x0040 /* Gigabit Disable */
#define HV_OEM_BITS_RESTART_AN 0x0400 /* Restart Auto-negotiation */

#define E1000_NVM_K1_CONFIG 0x1B /* NVM K1 Config Word */
#define E1000_NVM_K1_ENABLE 0x1  /* NVM Enable K1 bit */

/* KMRN Mode Control */
#define HV_KMRN_MODE_CTRL      PHY_REG(769, 16)
#define HV_KMRN_MDIO_SLOW      0x0400

/* ICH GbE Flash Hardware Sequencing Flash Status Register bit breakdown */
/* Offset 04h HSFSTS */
union ich8_hws_flash_status {
	struct ich8_hsfsts {
		u16 flcdone    :1; /* bit 0 Flash Cycle Done */
		u16 flcerr     :1; /* bit 1 Flash Cycle Error */
		u16 dael       :1; /* bit 2 Direct Access error Log */
		u16 berasesz   :2; /* bit 4:3 Sector Erase Size */
		u16 flcinprog  :1; /* bit 5 flash cycle in Progress */
		u16 reserved1  :2; /* bit 13:6 Reserved */
		u16 reserved2  :6; /* bit 13:6 Reserved */
		u16 fldesvalid :1; /* bit 14 Flash Descriptor Valid */
		u16 flockdn    :1; /* bit 15 Flash Config Lock-Down */
	} hsf_status;
	u16 regval;
};

/* ICH GbE Flash Hardware Sequencing Flash control Register bit breakdown */
/* Offset 06h FLCTL */
union ich8_hws_flash_ctrl {
	struct ich8_hsflctl {
		u16 flcgo      :1;   /* 0 Flash Cycle Go */
		u16 flcycle    :2;   /* 2:1 Flash Cycle */
		u16 reserved   :5;   /* 7:3 Reserved  */
		u16 fldbcount  :2;   /* 9:8 Flash Data Byte Count */
		u16 flockdn    :6;   /* 15:10 Reserved */
	} hsf_ctrl;
	u16 regval;
};

/* ICH Flash Region Access Permissions */
union ich8_hws_flash_regacc {
	struct ich8_flracc {
		u32 grra      :8; /* 0:7 GbE region Read Access */
		u32 grwa      :8; /* 8:15 GbE region Write Access */
		u32 gmrag     :8; /* 23:16 GbE Master Read Access Grant */
		u32 gmwag     :8; /* 31:24 GbE Master Write Access Grant */
	} hsf_flregacc;
	u16 regval;
};

/* ICH Flash Protected Region */
union ich8_flash_protected_range {
	struct ich8_pr {
		u32 base:13;     /* 0:12 Protected Range Base */
		u32 reserved1:2; /* 13:14 Reserved */
		u32 rpe:1;       /* 15 Read Protection Enable */
		u32 limit:13;    /* 16:28 Protected Range Limit */
		u32 reserved2:2; /* 29:30 Reserved */
		u32 wpe:1;       /* 31 Write Protection Enable */
	} range;
	u32 regval;
};

static s32 e1000_setup_link_ich8lan(struct e1000_hw *hw);
static void e1000_clear_hw_cntrs_ich8lan(struct e1000_hw *hw);
static void e1000_initialize_hw_bits_ich8lan(struct e1000_hw *hw);
static s32 e1000_erase_flash_bank_ich8lan(struct e1000_hw *hw, u32 bank);
static s32 e1000_retry_write_flash_byte_ich8lan(struct e1000_hw *hw,
						u32 offset, u8 byte);
static s32 e1000_read_flash_byte_ich8lan(struct e1000_hw *hw, u32 offset,
					 u8 *data);
static s32 e1000_read_flash_word_ich8lan(struct e1000_hw *hw, u32 offset,
					 u16 *data);
static s32 e1000_read_flash_data_ich8lan(struct e1000_hw *hw, u32 offset,
					 u8 size, u16 *data);
static s32 e1000_setup_copper_link_ich8lan(struct e1000_hw *hw);
static s32 e1000_kmrn_lock_loss_workaround_ich8lan(struct e1000_hw *hw);
static s32 e1000_get_cfg_done_ich8lan(struct e1000_hw *hw);
static s32 e1000_cleanup_led_ich8lan(struct e1000_hw *hw);
static s32 e1000_led_on_ich8lan(struct e1000_hw *hw);
static s32 e1000_led_off_ich8lan(struct e1000_hw *hw);
static s32 e1000_id_led_init_pchlan(struct e1000_hw *hw);
static s32 e1000_setup_led_pchlan(struct e1000_hw *hw);
static s32 e1000_cleanup_led_pchlan(struct e1000_hw *hw);
static s32 e1000_led_on_pchlan(struct e1000_hw *hw);
static s32 e1000_led_off_pchlan(struct e1000_hw *hw);
static s32 e1000_set_lplu_state_pchlan(struct e1000_hw *hw, bool active);
static void e1000_power_down_phy_copper_ich8lan(struct e1000_hw *hw);
static void e1000_lan_init_done_ich8lan(struct e1000_hw *hw);
static s32  e1000_k1_gig_workaround_hv(struct e1000_hw *hw, bool link);
static s32 e1000_set_mdio_slow_mode_hv(struct e1000_hw *hw);
static bool e1000_check_mng_mode_ich8lan(struct e1000_hw *hw);
static bool e1000_check_mng_mode_pchlan(struct e1000_hw *hw);
static s32 e1000_k1_workaround_lv(struct e1000_hw *hw);
static void e1000_gate_hw_phy_config_ich8lan(struct e1000_hw *hw, bool gate);

static inline u16 __er16flash(struct e1000_hw *hw, unsigned long reg)
{
	return readw(hw->flash_address + reg);
}

static inline u32 __er32flash(struct e1000_hw *hw, unsigned long reg)
{
	return readl(hw->flash_address + reg);
}

static inline void __ew16flash(struct e1000_hw *hw, unsigned long reg, u16 val)
{
	writew(val, hw->flash_address + reg);
}

static inline void __ew32flash(struct e1000_hw *hw, unsigned long reg, u32 val)
{
	writel(val, hw->flash_address + reg);
}

#define er16flash(reg)		__er16flash(hw, (reg))
#define er32flash(reg)		__er32flash(hw, (reg))
#define ew16flash(reg,val)	__ew16flash(hw, (reg), (val))
#define ew32flash(reg,val)	__ew32flash(hw, (reg), (val))

/**
 *  e1000_init_phy_params_pchlan - Initialize PHY function pointers
 *  @hw: pointer to the HW structure
 *
 *  Initialize family-specific PHY parameters and function pointers.
 **/
static s32 e1000_init_phy_params_pchlan(struct e1000_hw *hw)
{
	struct e1000_phy_info *phy = &hw->phy;
	u32 ctrl, fwsm;
	s32 ret_val = 0;

	phy->addr                     = 1;
	phy->reset_delay_us           = 100;

	phy->ops.read_reg             = e1000_read_phy_reg_hv;
	phy->ops.read_reg_locked      = e1000_read_phy_reg_hv_locked;
	phy->ops.set_d0_lplu_state    = e1000_set_lplu_state_pchlan;
	phy->ops.set_d3_lplu_state    = e1000_set_lplu_state_pchlan;
	phy->ops.write_reg            = e1000_write_phy_reg_hv;
	phy->ops.write_reg_locked     = e1000_write_phy_reg_hv_locked;
	phy->ops.power_up             = e1000_power_up_phy_copper;
	phy->ops.power_down           = e1000_power_down_phy_copper_ich8lan;
	phy->autoneg_mask             = AUTONEG_ADVERTISE_SPEED_DEFAULT;

	/*
	 * The MAC-PHY interconnect may still be in SMBus mode
	 * after Sx->S0.  If the manageability engine (ME) is
	 * disabled, then toggle the LANPHYPC Value bit to force
	 * the interconnect to PCIe mode.
	 */
	fwsm = er32(FWSM);
	if (!(fwsm & E1000_ICH_FWSM_FW_VALID) && !e1000_check_reset_block(hw)) {
		ctrl = er32(CTRL);
		ctrl |= E1000_CTRL_LANPHYPC_OVERRIDE;
		ctrl &= ~E1000_CTRL_LANPHYPC_VALUE;
		ew32(CTRL, ctrl);
		udelay(10);
		ctrl &= ~E1000_CTRL_LANPHYPC_OVERRIDE;
		ew32(CTRL, ctrl);
		msleep(50);

		/*
		 * Gate automatic PHY configuration by hardware on
		 * non-managed 82579
		 */
		if (hw->mac.type == e1000_pch2lan)
			e1000_gate_hw_phy_config_ich8lan(hw, true);
	}

	/*
	 * Reset the PHY before any access to it.  Doing so, ensures that
	 * the PHY is in a known good state before we read/write PHY registers.
	 * The generic reset is sufficient here, because we haven't determined
	 * the PHY type yet.
	 */
	ret_val = e1000e_phy_hw_reset_generic(hw);
	if (ret_val)
		goto out;

	/* Ungate automatic PHY configuration on non-managed 82579 */
	if ((hw->mac.type == e1000_pch2lan) &&
	    !(fwsm & E1000_ICH_FWSM_FW_VALID)) {
		usleep_range(10000, 20000);
		e1000_gate_hw_phy_config_ich8lan(hw, false);
	}

	phy->id = e1000_phy_unknown;
	switch (hw->mac.type) {
	default:
		ret_val = e1000e_get_phy_id(hw);
		if (ret_val)
			goto out;
		if ((phy->id != 0) && (phy->id != PHY_REVISION_MASK))
			break;
		/* fall-through */
	case e1000_pch2lan:
		/*
		 * In case the PHY needs to be in mdio slow mode,
		 * set slow mode and try to get the PHY id again.
		 */
		ret_val = e1000_set_mdio_slow_mode_hv(hw);
		if (ret_val)
			goto out;
		ret_val = e1000e_get_phy_id(hw);
		if (ret_val)
			goto out;
		break;
	}
	phy->type = e1000e_get_phy_type_from_id(phy->id);

	switch (phy->type) {
	case e1000_phy_82577:
	case e1000_phy_82579:
		phy->ops.check_polarity = e1000_check_polarity_82577;
		phy->ops.force_speed_duplex =
		    e1000_phy_force_speed_duplex_82577;
		phy->ops.get_cable_length = e1000_get_cable_length_82577;
		phy->ops.get_info = e1000_get_phy_info_82577;
		phy->ops.commit = e1000e_phy_sw_reset;
		break;
	case e1000_phy_82578:
		phy->ops.check_polarity = e1000_check_polarity_m88;
		phy->ops.force_speed_duplex = e1000e_phy_force_speed_duplex_m88;
		phy->ops.get_cable_length = e1000e_get_cable_length_m88;
		phy->ops.get_info = e1000e_get_phy_info_m88;
		break;
	default:
		ret_val = -E1000_ERR_PHY;
		break;
	}

out:
	return ret_val;
}

/**
 *  e1000_init_phy_params_ich8lan - Initialize PHY function pointers
 *  @hw: pointer to the HW structure
 *
 *  Initialize family-specific PHY parameters and function pointers.
 **/
static s32 e1000_init_phy_params_ich8lan(struct e1000_hw *hw)
{
	struct e1000_phy_info *phy = &hw->phy;
	s32 ret_val;
	u16 i = 0;

	phy->addr			= 1;
	phy->reset_delay_us		= 100;

	phy->ops.power_up               = e1000_power_up_phy_copper;
	phy->ops.power_down             = e1000_power_down_phy_copper_ich8lan;

	/*
	 * We may need to do this twice - once for IGP and if that fails,
	 * we'll set BM func pointers and try again
	 */
	ret_val = e1000e_determine_phy_address(hw);
	if (ret_val) {
		phy->ops.write_reg = e1000e_write_phy_reg_bm;
		phy->ops.read_reg  = e1000e_read_phy_reg_bm;
		ret_val = e1000e_determine_phy_address(hw);
		if (ret_val) {
			e_dbg("Cannot determine PHY addr. Erroring out\n");
			return ret_val;
		}
	}

	phy->id = 0;
	while ((e1000_phy_unknown == e1000e_get_phy_type_from_id(phy->id)) &&
	       (i++ < 100)) {
		usleep_range(1000, 2000);
		ret_val = e1000e_get_phy_id(hw);
		if (ret_val)
			return ret_val;
	}

	/* Verify phy id */
	switch (phy->id) {
	case IGP03E1000_E_PHY_ID:
		phy->type = e1000_phy_igp_3;
		phy->autoneg_mask = AUTONEG_ADVERTISE_SPEED_DEFAULT;
		phy->ops.read_reg_locked = e1000e_read_phy_reg_igp_locked;
		phy->ops.write_reg_locked = e1000e_write_phy_reg_igp_locked;
		phy->ops.get_info = e1000e_get_phy_info_igp;
		phy->ops.check_polarity = e1000_check_polarity_igp;
		phy->ops.force_speed_duplex = e1000e_phy_force_speed_duplex_igp;
		break;
	case IFE_E_PHY_ID:
	case IFE_PLUS_E_PHY_ID:
	case IFE_C_E_PHY_ID:
		phy->type = e1000_phy_ife;
		phy->autoneg_mask = E1000_ALL_NOT_GIG;
		phy->ops.get_info = e1000_get_phy_info_ife;
		phy->ops.check_polarity = e1000_check_polarity_ife;
		phy->ops.force_speed_duplex = e1000_phy_force_speed_duplex_ife;
		break;
	case BME1000_E_PHY_ID:
		phy->type = e1000_phy_bm;
		phy->autoneg_mask = AUTONEG_ADVERTISE_SPEED_DEFAULT;
		phy->ops.read_reg = e1000e_read_phy_reg_bm;
		phy->ops.write_reg = e1000e_write_phy_reg_bm;
		phy->ops.commit = e1000e_phy_sw_reset;
		phy->ops.get_info = e1000e_get_phy_info_m88;
		phy->ops.check_polarity = e1000_check_polarity_m88;
		phy->ops.force_speed_duplex = e1000e_phy_force_speed_duplex_m88;
		break;
	default:
		return -E1000_ERR_PHY;
		break;
	}

	return 0;
}

/**
 *  e1000_init_nvm_params_ich8lan - Initialize NVM function pointers
 *  @hw: pointer to the HW structure
 *
 *  Initialize family-specific NVM parameters and function
 *  pointers.
 **/
static s32 e1000_init_nvm_params_ich8lan(struct e1000_hw *hw)
{
	struct e1000_nvm_info *nvm = &hw->nvm;
	struct e1000_dev_spec_ich8lan *dev_spec = &hw->dev_spec.ich8lan;
	u32 gfpreg, sector_base_addr, sector_end_addr;
	u16 i;

	/* Can't read flash registers if the register set isn't mapped. */
	if (!hw->flash_address) {
		e_dbg("ERROR: Flash registers not mapped\n");
		return -E1000_ERR_CONFIG;
	}

	nvm->type = e1000_nvm_flash_sw;

	gfpreg = er32flash(ICH_FLASH_GFPREG);

	/*
	 * sector_X_addr is a "sector"-aligned address (4096 bytes)
	 * Add 1 to sector_end_addr since this sector is included in
	 * the overall size.
	 */
	sector_base_addr = gfpreg & FLASH_GFPREG_BASE_MASK;
	sector_end_addr = ((gfpreg >> 16) & FLASH_GFPREG_BASE_MASK) + 1;

	/* flash_base_addr is byte-aligned */
	nvm->flash_base_addr = sector_base_addr << FLASH_SECTOR_ADDR_SHIFT;

	/*
	 * find total size of the NVM, then cut in half since the total
	 * size represents two separate NVM banks.
	 */
	nvm->flash_bank_size = (sector_end_addr - sector_base_addr)
				<< FLASH_SECTOR_ADDR_SHIFT;
	nvm->flash_bank_size /= 2;
	/* Adjust to word count */
	nvm->flash_bank_size /= sizeof(u16);

	nvm->word_size = E1000_ICH8_SHADOW_RAM_WORDS;

	/* Clear shadow ram */
	for (i = 0; i < nvm->word_size; i++) {
		dev_spec->shadow_ram[i].modified = false;
		dev_spec->shadow_ram[i].value    = 0xFFFF;
	}

	return 0;
}

/**
 *  e1000_init_mac_params_ich8lan - Initialize MAC function pointers
 *  @hw: pointer to the HW structure
 *
 *  Initialize family-specific MAC parameters and function
 *  pointers.
 **/
static s32 e1000_init_mac_params_ich8lan(struct e1000_adapter *adapter)
{
	struct e1000_hw *hw = &adapter->hw;
	struct e1000_mac_info *mac = &hw->mac;

	/* Set media type function pointer */
	hw->phy.media_type = e1000_media_type_copper;

	/* Set mta register count */
	mac->mta_reg_count = 32;
	/* Set rar entry count */
	mac->rar_entry_count = E1000_ICH_RAR_ENTRIES;
	if (mac->type == e1000_ich8lan)
		mac->rar_entry_count--;
	/* FWSM register */
	mac->has_fwsm = true;
	/* ARC subsystem not supported */
	mac->arc_subsystem_valid = false;
	/* Adaptive IFS supported */
	mac->adaptive_ifs = true;

	/* LED operations */
	switch (mac->type) {
	case e1000_ich8lan:
	case e1000_ich9lan:
	case e1000_ich10lan:
		/* check management mode */
		mac->ops.check_mng_mode = e1000_check_mng_mode_ich8lan;
		/* ID LED init */
		mac->ops.id_led_init = e1000e_id_led_init;
		/* blink LED */
		mac->ops.blink_led = e1000e_blink_led_generic;
		/* setup LED */
		mac->ops.setup_led = e1000e_setup_led_generic;
		/* cleanup LED */
		mac->ops.cleanup_led = e1000_cleanup_led_ich8lan;
		/* turn on/off LED */
		mac->ops.led_on = e1000_led_on_ich8lan;
		mac->ops.led_off = e1000_led_off_ich8lan;
		break;
	case e1000_pchlan:
	case e1000_pch2lan:
		/* check management mode */
		mac->ops.check_mng_mode = e1000_check_mng_mode_pchlan;
		/* ID LED init */
		mac->ops.id_led_init = e1000_id_led_init_pchlan;
		/* setup LED */
		mac->ops.setup_led = e1000_setup_led_pchlan;
		/* cleanup LED */
		mac->ops.cleanup_led = e1000_cleanup_led_pchlan;
		/* turn on/off LED */
		mac->ops.led_on = e1000_led_on_pchlan;
		mac->ops.led_off = e1000_led_off_pchlan;
		break;
	default:
		break;
	}

	/* Enable PCS Lock-loss workaround for ICH8 */
	if (mac->type == e1000_ich8lan)
		e1000e_set_kmrn_lock_loss_workaround_ich8lan(hw, true);

	/* Gate automatic PHY configuration by hardware on managed 82579 */
	if ((mac->type == e1000_pch2lan) &&
	    (er32(FWSM) & E1000_ICH_FWSM_FW_VALID))
		e1000_gate_hw_phy_config_ich8lan(hw, true);

	return 0;
}

/**
 *  e1000_set_eee_pchlan - Enable/disable EEE support
 *  @hw: pointer to the HW structure
 *
 *  Enable/disable EEE based on setting in dev_spec structure.  The bits in
 *  the LPI Control register will remain set only if/when link is up.
 **/
static s32 e1000_set_eee_pchlan(struct e1000_hw *hw)
{
	s32 ret_val = 0;
	u16 phy_reg;

	if (hw->phy.type != e1000_phy_82579)
		goto out;

	ret_val = e1e_rphy(hw, I82579_LPI_CTRL, &phy_reg);
	if (ret_val)
		goto out;

	if (hw->dev_spec.ich8lan.eee_disable)
		phy_reg &= ~I82579_LPI_CTRL_ENABLE_MASK;
	else
		phy_reg |= I82579_LPI_CTRL_ENABLE_MASK;

	ret_val = e1e_wphy(hw, I82579_LPI_CTRL, phy_reg);
out:
	return ret_val;
}

/**
 *  e1000_check_for_copper_link_ich8lan - Check for link (Copper)
 *  @hw: pointer to the HW structure
 *
 *  Checks to see of the link status of the hardware has changed.  If a
 *  change in link status has been detected, then we read the PHY registers
 *  to get the current speed/duplex if link exists.
 **/
static s32 e1000_check_for_copper_link_ich8lan(struct e1000_hw *hw)
{
	struct e1000_mac_info *mac = &hw->mac;
	s32 ret_val;
	bool link;

	/*
	 * We only want to go out to the PHY registers to see if Auto-Neg
	 * has completed and/or if our link status has changed.  The
	 * get_link_status flag is set upon receiving a Link Status
	 * Change or Rx Sequence Error interrupt.
	 */
	if (!mac->get_link_status) {
		ret_val = 0;
		goto out;
	}

	/*
	 * First we want to see if the MII Status Register reports
	 * link.  If so, then we want to get the current speed/duplex
	 * of the PHY.
	 */
	ret_val = e1000e_phy_has_link_generic(hw, 1, 0, &link);
	if (ret_val)
		goto out;

	if (hw->mac.type == e1000_pchlan) {
		ret_val = e1000_k1_gig_workaround_hv(hw, link);
		if (ret_val)
			goto out;
	}

	if (!link)
		goto out; /* No link detected */

	mac->get_link_status = false;

	if (hw->phy.type == e1000_phy_82578) {
		ret_val = e1000_link_stall_workaround_hv(hw);
		if (ret_val)
			goto out;
	}

	if (hw->mac.type == e1000_pch2lan) {
		ret_val = e1000_k1_workaround_lv(hw);
		if (ret_val)
			goto out;
	}

	/*
	 * Check if there was DownShift, must be checked
	 * immediately after link-up
	 */
	e1000e_check_downshift(hw);

	/* Enable/Disable EEE after link up */
	ret_val = e1000_set_eee_pchlan(hw);
	if (ret_val)
		goto out;

	/*
	 * If we are forcing speed/duplex, then we simply return since
	 * we have already determined whether we have link or not.
	 */
	if (!mac->autoneg) {
		ret_val = -E1000_ERR_CONFIG;
		goto out;
	}

	/*
	 * Auto-Neg is enabled.  Auto Speed Detection takes care
	 * of MAC speed/duplex configuration.  So we only need to
	 * configure Collision Distance in the MAC.
	 */
	e1000e_config_collision_dist(hw);

	/*
	 * Configure Flow Control now that Auto-Neg has completed.
	 * First, we need to restore the desired flow control
	 * settings because we may have had to re-autoneg with a
	 * different link partner.
	 */
	ret_val = e1000e_config_fc_after_link_up(hw);
	if (ret_val)
		e_dbg("Error configuring flow control\n");

out:
	return ret_val;
}

static s32 e1000_get_variants_ich8lan(struct e1000_adapter *adapter)
{
	struct e1000_hw *hw = &adapter->hw;
	s32 rc;

	rc = e1000_init_mac_params_ich8lan(adapter);
	if (rc)
		return rc;

	rc = e1000_init_nvm_params_ich8lan(hw);
	if (rc)
		return rc;

	switch (hw->mac.type) {
	case e1000_ich8lan:
	case e1000_ich9lan:
	case e1000_ich10lan:
		rc = e1000_init_phy_params_ich8lan(hw);
		break;
	case e1000_pchlan:
	case e1000_pch2lan:
		rc = e1000_init_phy_params_pchlan(hw);
		break;
	default:
		break;
	}
	if (rc)
		return rc;

	/*
	 * Disable Jumbo Frame support on parts with Intel 10/100 PHY or
	 * on parts with MACsec enabled in NVM (reflected in CTRL_EXT).
	 */
	if ((adapter->hw.phy.type == e1000_phy_ife) ||
	    ((adapter->hw.mac.type >= e1000_pch2lan) &&
	     (!(er32(CTRL_EXT) & E1000_CTRL_EXT_LSECCK)))) {
		adapter->flags &= ~FLAG_HAS_JUMBO_FRAMES;
		adapter->max_hw_frame_size = ETH_FRAME_LEN + ETH_FCS_LEN;

		hw->mac.ops.blink_led = NULL;
	}

	if ((adapter->hw.mac.type == e1000_ich8lan) &&
	    (adapter->hw.phy.type == e1000_phy_igp_3))
		adapter->flags |= FLAG_LSC_GIG_SPEED_DROP;

	/* Disable EEE by default until IEEE802.3az spec is finalized */
	if (adapter->flags2 & FLAG2_HAS_EEE)
		adapter->hw.dev_spec.ich8lan.eee_disable = true;

	return 0;
}

static DEFINE_MUTEX(nvm_mutex);

/**
 *  e1000_acquire_nvm_ich8lan - Acquire NVM mutex
 *  @hw: pointer to the HW structure
 *
 *  Acquires the mutex for performing NVM operations.
 **/
static s32 e1000_acquire_nvm_ich8lan(struct e1000_hw *hw)
{
	mutex_lock(&nvm_mutex);

	return 0;
}

/**
 *  e1000_release_nvm_ich8lan - Release NVM mutex
 *  @hw: pointer to the HW structure
 *
 *  Releases the mutex used while performing NVM operations.
 **/
static void e1000_release_nvm_ich8lan(struct e1000_hw *hw)
{
	mutex_unlock(&nvm_mutex);
}

static DEFINE_MUTEX(swflag_mutex);

/**
 *  e1000_acquire_swflag_ich8lan - Acquire software control flag
 *  @hw: pointer to the HW structure
 *
 *  Acquires the software control flag for performing PHY and select
 *  MAC CSR accesses.
 **/
static s32 e1000_acquire_swflag_ich8lan(struct e1000_hw *hw)
{
	u32 extcnf_ctrl, timeout = PHY_CFG_TIMEOUT;
	s32 ret_val = 0;

	mutex_lock(&swflag_mutex);

	while (timeout) {
		extcnf_ctrl = er32(EXTCNF_CTRL);
		if (!(extcnf_ctrl & E1000_EXTCNF_CTRL_SWFLAG))
			break;

		mdelay(1);
		timeout--;
	}

	if (!timeout) {
		e_dbg("SW/FW/HW has locked the resource for too long.\n");
		ret_val = -E1000_ERR_CONFIG;
		goto out;
	}

	timeout = SW_FLAG_TIMEOUT;

	extcnf_ctrl |= E1000_EXTCNF_CTRL_SWFLAG;
	ew32(EXTCNF_CTRL, extcnf_ctrl);

	while (timeout) {
		extcnf_ctrl = er32(EXTCNF_CTRL);
		if (extcnf_ctrl & E1000_EXTCNF_CTRL_SWFLAG)
			break;

		mdelay(1);
		timeout--;
	}

	if (!timeout) {
		e_dbg("Failed to acquire the semaphore.\n");
		extcnf_ctrl &= ~E1000_EXTCNF_CTRL_SWFLAG;
		ew32(EXTCNF_CTRL, extcnf_ctrl);
		ret_val = -E1000_ERR_CONFIG;
		goto out;
	}

out:
	if (ret_val)
		mutex_unlock(&swflag_mutex);

	return ret_val;
}

/**
 *  e1000_release_swflag_ich8lan - Release software control flag
 *  @hw: pointer to the HW structure
 *
 *  Releases the software control flag for performing PHY and select
 *  MAC CSR accesses.
 **/
static void e1000_release_swflag_ich8lan(struct e1000_hw *hw)
{
	u32 extcnf_ctrl;

	extcnf_ctrl = er32(EXTCNF_CTRL);
	extcnf_ctrl &= ~E1000_EXTCNF_CTRL_SWFLAG;
	ew32(EXTCNF_CTRL, extcnf_ctrl);

	mutex_unlock(&swflag_mutex);
}

/**
 *  e1000_check_mng_mode_ich8lan - Checks management mode
 *  @hw: pointer to the HW structure
 *
 *  This checks if the adapter has any manageability enabled.
 *  This is a function pointer entry point only called by read/write
 *  routines for the PHY and NVM parts.
 **/
static bool e1000_check_mng_mode_ich8lan(struct e1000_hw *hw)
{
	u32 fwsm;

	fwsm = er32(FWSM);
	return (fwsm & E1000_ICH_FWSM_FW_VALID) &&
	       ((fwsm & E1000_FWSM_MODE_MASK) ==
		(E1000_ICH_MNG_IAMT_MODE << E1000_FWSM_MODE_SHIFT));
}

/**
 *  e1000_check_mng_mode_pchlan - Checks management mode
 *  @hw: pointer to the HW structure
 *
 *  This checks if the adapter has iAMT enabled.
 *  This is a function pointer entry point only called by read/write
 *  routines for the PHY and NVM parts.
 **/
static bool e1000_check_mng_mode_pchlan(struct e1000_hw *hw)
{
	u32 fwsm;

	fwsm = er32(FWSM);
	return (fwsm & E1000_ICH_FWSM_FW_VALID) &&
	       (fwsm & (E1000_ICH_MNG_IAMT_MODE << E1000_FWSM_MODE_SHIFT));
}

/**
 *  e1000_check_reset_block_ich8lan - Check if PHY reset is blocked
 *  @hw: pointer to the HW structure
 *
 *  Checks if firmware is blocking the reset of the PHY.
 *  This is a function pointer entry point only called by
 *  reset routines.
 **/
static s32 e1000_check_reset_block_ich8lan(struct e1000_hw *hw)
{
	u32 fwsm;

	fwsm = er32(FWSM);

	return (fwsm & E1000_ICH_FWSM_RSPCIPHY) ? 0 : E1000_BLK_PHY_RESET;
}

/**
 *  e1000_write_smbus_addr - Write SMBus address to PHY needed during Sx states
 *  @hw: pointer to the HW structure
 *
 *  Assumes semaphore already acquired.
 *
 **/
static s32 e1000_write_smbus_addr(struct e1000_hw *hw)
{
	u16 phy_data;
	u32 strap = er32(STRAP);
	s32 ret_val = 0;

	strap &= E1000_STRAP_SMBUS_ADDRESS_MASK;

	ret_val = e1000_read_phy_reg_hv_locked(hw, HV_SMB_ADDR, &phy_data);
	if (ret_val)
		goto out;

	phy_data &= ~HV_SMB_ADDR_MASK;
	phy_data |= (strap >> E1000_STRAP_SMBUS_ADDRESS_SHIFT);
	phy_data |= HV_SMB_ADDR_PEC_EN | HV_SMB_ADDR_VALID;
	ret_val = e1000_write_phy_reg_hv_locked(hw, HV_SMB_ADDR, phy_data);

out:
	return ret_val;
}

/**
 *  e1000_sw_lcd_config_ich8lan - SW-based LCD Configuration
 *  @hw:   pointer to the HW structure
 *
 *  SW should configure the LCD from the NVM extended configuration region
 *  as a workaround for certain parts.
 **/
static s32 e1000_sw_lcd_config_ich8lan(struct e1000_hw *hw)
{
	struct e1000_phy_info *phy = &hw->phy;
	u32 i, data, cnf_size, cnf_base_addr, sw_cfg_mask;
	s32 ret_val = 0;
	u16 word_addr, reg_data, reg_addr, phy_page = 0;

	/*
	 * Initialize the PHY from the NVM on ICH platforms.  This
	 * is needed due to an issue where the NVM configuration is
	 * not properly autoloaded after power transitions.
	 * Therefore, after each PHY reset, we will load the
	 * configuration data out of the NVM manually.
	 */
	switch (hw->mac.type) {
	case e1000_ich8lan:
		if (phy->type != e1000_phy_igp_3)
			return ret_val;

		if ((hw->adapter->pdev->device == E1000_DEV_ID_ICH8_IGP_AMT) ||
		    (hw->adapter->pdev->device == E1000_DEV_ID_ICH8_IGP_C)) {
			sw_cfg_mask = E1000_FEXTNVM_SW_CONFIG;
			break;
		}
		/* Fall-thru */
	case e1000_pchlan:
	case e1000_pch2lan:
		sw_cfg_mask = E1000_FEXTNVM_SW_CONFIG_ICH8M;
		break;
	default:
		return ret_val;
	}

	ret_val = hw->phy.ops.acquire(hw);
	if (ret_val)
		return ret_val;

	data = er32(FEXTNVM);
	if (!(data & sw_cfg_mask))
		goto out;

	/*
	 * Make sure HW does not configure LCD from PHY
	 * extended configuration before SW configuration
	 */
	data = er32(EXTCNF_CTRL);
	if (!(hw->mac.type == e1000_pch2lan)) {
		if (data & E1000_EXTCNF_CTRL_LCD_WRITE_ENABLE)
			goto out;
	}

	cnf_size = er32(EXTCNF_SIZE);
	cnf_size &= E1000_EXTCNF_SIZE_EXT_PCIE_LENGTH_MASK;
	cnf_size >>= E1000_EXTCNF_SIZE_EXT_PCIE_LENGTH_SHIFT;
	if (!cnf_size)
		goto out;

	cnf_base_addr = data & E1000_EXTCNF_CTRL_EXT_CNF_POINTER_MASK;
	cnf_base_addr >>= E1000_EXTCNF_CTRL_EXT_CNF_POINTER_SHIFT;

	if ((!(data & E1000_EXTCNF_CTRL_OEM_WRITE_ENABLE) &&
	    (hw->mac.type == e1000_pchlan)) ||
	     (hw->mac.type == e1000_pch2lan)) {
		/*
		 * HW configures the SMBus address and LEDs when the
		 * OEM and LCD Write Enable bits are set in the NVM.
		 * When both NVM bits are cleared, SW will configure
		 * them instead.
		 */
		ret_val = e1000_write_smbus_addr(hw);
		if (ret_val)
			goto out;

		data = er32(LEDCTL);
		ret_val = e1000_write_phy_reg_hv_locked(hw, HV_LED_CONFIG,
							(u16)data);
		if (ret_val)
			goto out;
	}

	/* Configure LCD from extended configuration region. */

	/* cnf_base_addr is in DWORD */
	word_addr = (u16)(cnf_base_addr << 1);

	for (i = 0; i < cnf_size; i++) {
		ret_val = e1000_read_nvm(hw, (word_addr + i * 2), 1,
					 &reg_data);
		if (ret_val)
			goto out;

		ret_val = e1000_read_nvm(hw, (word_addr + i * 2 + 1),
					 1, &reg_addr);
		if (ret_val)
			goto out;

		/* Save off the PHY page for future writes. */
		if (reg_addr == IGP01E1000_PHY_PAGE_SELECT) {
			phy_page = reg_data;
			continue;
		}

		reg_addr &= PHY_REG_MASK;
		reg_addr |= phy_page;

		ret_val = phy->ops.write_reg_locked(hw, (u32)reg_addr,
						    reg_data);
		if (ret_val)
			goto out;
	}

out:
	hw->phy.ops.release(hw);
	return ret_val;
}

/**
 *  e1000_k1_gig_workaround_hv - K1 Si workaround
 *  @hw:   pointer to the HW structure
 *  @link: link up bool flag
 *
 *  If K1 is enabled for 1Gbps, the MAC might stall when transitioning
 *  from a lower speed.  This workaround disables K1 whenever link is at 1Gig
 *  If link is down, the function will restore the default K1 setting located
 *  in the NVM.
 **/
static s32 e1000_k1_gig_workaround_hv(struct e1000_hw *hw, bool link)
{
	s32 ret_val = 0;
	u16 status_reg = 0;
	bool k1_enable = hw->dev_spec.ich8lan.nvm_k1_enabled;

	if (hw->mac.type != e1000_pchlan)
		goto out;

	/* Wrap the whole flow with the sw flag */
	ret_val = hw->phy.ops.acquire(hw);
	if (ret_val)
		goto out;

	/* Disable K1 when link is 1Gbps, otherwise use the NVM setting */
	if (link) {
		if (hw->phy.type == e1000_phy_82578) {
			ret_val = hw->phy.ops.read_reg_locked(hw, BM_CS_STATUS,
			                                          &status_reg);
			if (ret_val)
				goto release;

			status_reg &= BM_CS_STATUS_LINK_UP |
			              BM_CS_STATUS_RESOLVED |
			              BM_CS_STATUS_SPEED_MASK;

			if (status_reg == (BM_CS_STATUS_LINK_UP |
			                   BM_CS_STATUS_RESOLVED |
			                   BM_CS_STATUS_SPEED_1000))
				k1_enable = false;
		}

		if (hw->phy.type == e1000_phy_82577) {
			ret_val = hw->phy.ops.read_reg_locked(hw, HV_M_STATUS,
			                                          &status_reg);
			if (ret_val)
				goto release;

			status_reg &= HV_M_STATUS_LINK_UP |
			              HV_M_STATUS_AUTONEG_COMPLETE |
			              HV_M_STATUS_SPEED_MASK;

			if (status_reg == (HV_M_STATUS_LINK_UP |
			                   HV_M_STATUS_AUTONEG_COMPLETE |
			                   HV_M_STATUS_SPEED_1000))
				k1_enable = false;
		}

		/* Link stall fix for link up */
		ret_val = hw->phy.ops.write_reg_locked(hw, PHY_REG(770, 19),
		                                           0x0100);
		if (ret_val)
			goto release;

	} else {
		/* Link stall fix for link down */
		ret_val = hw->phy.ops.write_reg_locked(hw, PHY_REG(770, 19),
		                                           0x4100);
		if (ret_val)
			goto release;
	}

	ret_val = e1000_configure_k1_ich8lan(hw, k1_enable);

release:
	hw->phy.ops.release(hw);
out:
	return ret_val;
}

/**
 *  e1000_configure_k1_ich8lan - Configure K1 power state
 *  @hw: pointer to the HW structure
 *  @enable: K1 state to configure
 *
 *  Configure the K1 power state based on the provided parameter.
 *  Assumes semaphore already acquired.
 *
 *  Success returns 0, Failure returns -E1000_ERR_PHY (-2)
 **/
s32 e1000_configure_k1_ich8lan(struct e1000_hw *hw, bool k1_enable)
{
	s32 ret_val = 0;
	u32 ctrl_reg = 0;
	u32 ctrl_ext = 0;
	u32 reg = 0;
	u16 kmrn_reg = 0;

	ret_val = e1000e_read_kmrn_reg_locked(hw,
	                                     E1000_KMRNCTRLSTA_K1_CONFIG,
	                                     &kmrn_reg);
	if (ret_val)
		goto out;

	if (k1_enable)
		kmrn_reg |= E1000_KMRNCTRLSTA_K1_ENABLE;
	else
		kmrn_reg &= ~E1000_KMRNCTRLSTA_K1_ENABLE;

	ret_val = e1000e_write_kmrn_reg_locked(hw,
	                                      E1000_KMRNCTRLSTA_K1_CONFIG,
	                                      kmrn_reg);
	if (ret_val)
		goto out;

	udelay(20);
	ctrl_ext = er32(CTRL_EXT);
	ctrl_reg = er32(CTRL);

	reg = ctrl_reg & ~(E1000_CTRL_SPD_1000 | E1000_CTRL_SPD_100);
	reg |= E1000_CTRL_FRCSPD;
	ew32(CTRL, reg);

	ew32(CTRL_EXT, ctrl_ext | E1000_CTRL_EXT_SPD_BYPS);
	udelay(20);
	ew32(CTRL, ctrl_reg);
	ew32(CTRL_EXT, ctrl_ext);
	udelay(20);

out:
	return ret_val;
}

/**
 *  e1000_oem_bits_config_ich8lan - SW-based LCD Configuration
 *  @hw:       pointer to the HW structure
 *  @d0_state: boolean if entering d0 or d3 device state
 *
 *  SW will configure Gbe Disable and LPLU based on the NVM. The four bits are
 *  collectively called OEM bits.  The OEM Write Enable bit and SW Config bit
 *  in NVM determines whether HW should configure LPLU and Gbe Disable.
 **/
static s32 e1000_oem_bits_config_ich8lan(struct e1000_hw *hw, bool d0_state)
{
	s32 ret_val = 0;
	u32 mac_reg;
	u16 oem_reg;

	if ((hw->mac.type != e1000_pch2lan) && (hw->mac.type != e1000_pchlan))
		return ret_val;

	ret_val = hw->phy.ops.acquire(hw);
	if (ret_val)
		return ret_val;

	if (!(hw->mac.type == e1000_pch2lan)) {
		mac_reg = er32(EXTCNF_CTRL);
		if (mac_reg & E1000_EXTCNF_CTRL_OEM_WRITE_ENABLE)
			goto out;
	}

	mac_reg = er32(FEXTNVM);
	if (!(mac_reg & E1000_FEXTNVM_SW_CONFIG_ICH8M))
		goto out;

	mac_reg = er32(PHY_CTRL);

	ret_val = hw->phy.ops.read_reg_locked(hw, HV_OEM_BITS, &oem_reg);
	if (ret_val)
		goto out;

	oem_reg &= ~(HV_OEM_BITS_GBE_DIS | HV_OEM_BITS_LPLU);

	if (d0_state) {
		if (mac_reg & E1000_PHY_CTRL_GBE_DISABLE)
			oem_reg |= HV_OEM_BITS_GBE_DIS;

		if (mac_reg & E1000_PHY_CTRL_D0A_LPLU)
			oem_reg |= HV_OEM_BITS_LPLU;
	} else {
		if (mac_reg & E1000_PHY_CTRL_NOND0A_GBE_DISABLE)
			oem_reg |= HV_OEM_BITS_GBE_DIS;

		if (mac_reg & E1000_PHY_CTRL_NOND0A_LPLU)
			oem_reg |= HV_OEM_BITS_LPLU;
	}
	/* Restart auto-neg to activate the bits */
	if (!e1000_check_reset_block(hw))
		oem_reg |= HV_OEM_BITS_RESTART_AN;
	ret_val = hw->phy.ops.write_reg_locked(hw, HV_OEM_BITS, oem_reg);

out:
	hw->phy.ops.release(hw);

	return ret_val;
}


/**
 *  e1000_set_mdio_slow_mode_hv - Set slow MDIO access mode
 *  @hw:   pointer to the HW structure
 **/
static s32 e1000_set_mdio_slow_mode_hv(struct e1000_hw *hw)
{
	s32 ret_val;
	u16 data;

	ret_val = e1e_rphy(hw, HV_KMRN_MODE_CTRL, &data);
	if (ret_val)
		return ret_val;

	data |= HV_KMRN_MDIO_SLOW;

	ret_val = e1e_wphy(hw, HV_KMRN_MODE_CTRL, data);

	return ret_val;
}

/**
 *  e1000_hv_phy_workarounds_ich8lan - A series of Phy workarounds to be
 *  done after every PHY reset.
 **/
static s32 e1000_hv_phy_workarounds_ich8lan(struct e1000_hw *hw)
{
	s32 ret_val = 0;
	u16 phy_data;

	if (hw->mac.type != e1000_pchlan)
		return ret_val;

	/* Set MDIO slow mode before any other MDIO access */
	if (hw->phy.type == e1000_phy_82577) {
		ret_val = e1000_set_mdio_slow_mode_hv(hw);
		if (ret_val)
			goto out;
	}

	if (((hw->phy.type == e1000_phy_82577) &&
	     ((hw->phy.revision == 1) || (hw->phy.revision == 2))) ||
	    ((hw->phy.type == e1000_phy_82578) && (hw->phy.revision == 1))) {
		/* Disable generation of early preamble */
		ret_val = e1e_wphy(hw, PHY_REG(769, 25), 0x4431);
		if (ret_val)
			return ret_val;

		/* Preamble tuning for SSC */
		ret_val = e1e_wphy(hw, PHY_REG(770, 16), 0xA204);
		if (ret_val)
			return ret_val;
	}

	if (hw->phy.type == e1000_phy_82578) {
		/*
		 * Return registers to default by doing a soft reset then
		 * writing 0x3140 to the control register.
		 */
		if (hw->phy.revision < 2) {
			e1000e_phy_sw_reset(hw);
			ret_val = e1e_wphy(hw, PHY_CONTROL, 0x3140);
		}
	}

	/* Select page 0 */
	ret_val = hw->phy.ops.acquire(hw);
	if (ret_val)
		return ret_val;

	hw->phy.addr = 1;
	ret_val = e1000e_write_phy_reg_mdic(hw, IGP01E1000_PHY_PAGE_SELECT, 0);
	hw->phy.ops.release(hw);
	if (ret_val)
		goto out;

	/*
	 * Configure the K1 Si workaround during phy reset assuming there is
	 * link so that it disables K1 if link is in 1Gbps.
	 */
	ret_val = e1000_k1_gig_workaround_hv(hw, true);
	if (ret_val)
		goto out;

	/* Workaround for link disconnects on a busy hub in half duplex */
	ret_val = hw->phy.ops.acquire(hw);
	if (ret_val)
		goto out;
	ret_val = hw->phy.ops.read_reg_locked(hw,
	                                      PHY_REG(BM_PORT_CTRL_PAGE, 17),
	                                      &phy_data);
	if (ret_val)
		goto release;
	ret_val = hw->phy.ops.write_reg_locked(hw,
	                                       PHY_REG(BM_PORT_CTRL_PAGE, 17),
	                                       phy_data & 0x00FF);
release:
	hw->phy.ops.release(hw);
out:
	return ret_val;
}

/**
 *  e1000_copy_rx_addrs_to_phy_ich8lan - Copy Rx addresses from MAC to PHY
 *  @hw:   pointer to the HW structure
 **/
void e1000_copy_rx_addrs_to_phy_ich8lan(struct e1000_hw *hw)
{
	u32 mac_reg;
	u16 i;

	/* Copy both RAL/H (rar_entry_count) and SHRAL/H (+4) to PHY */
	for (i = 0; i < (hw->mac.rar_entry_count + 4); i++) {
		mac_reg = er32(RAL(i));
		e1e_wphy(hw, BM_RAR_L(i), (u16)(mac_reg & 0xFFFF));
		e1e_wphy(hw, BM_RAR_M(i), (u16)((mac_reg >> 16) & 0xFFFF));
		mac_reg = er32(RAH(i));
		e1e_wphy(hw, BM_RAR_H(i), (u16)(mac_reg & 0xFFFF));
		e1e_wphy(hw, BM_RAR_CTRL(i), (u16)((mac_reg >> 16) & 0x8000));
	}
}

/**
 *  e1000_lv_jumbo_workaround_ich8lan - required for jumbo frame operation
 *  with 82579 PHY
 *  @hw: pointer to the HW structure
 *  @enable: flag to enable/disable workaround when enabling/disabling jumbos
 **/
s32 e1000_lv_jumbo_workaround_ich8lan(struct e1000_hw *hw, bool enable)
{
	s32 ret_val = 0;
	u16 phy_reg, data;
	u32 mac_reg;
	u16 i;

	if (hw->mac.type != e1000_pch2lan)
		goto out;

	/* disable Rx path while enabling/disabling workaround */
	e1e_rphy(hw, PHY_REG(769, 20), &phy_reg);
	ret_val = e1e_wphy(hw, PHY_REG(769, 20), phy_reg | (1 << 14));
	if (ret_val)
		goto out;

	if (enable) {
		/*
		 * Write Rx addresses (rar_entry_count for RAL/H, +4 for
		 * SHRAL/H) and initial CRC values to the MAC
		 */
		for (i = 0; i < (hw->mac.rar_entry_count + 4); i++) {
			u8 mac_addr[ETH_ALEN] = {0};
			u32 addr_high, addr_low;

			addr_high = er32(RAH(i));
			if (!(addr_high & E1000_RAH_AV))
				continue;
			addr_low = er32(RAL(i));
			mac_addr[0] = (addr_low & 0xFF);
			mac_addr[1] = ((addr_low >> 8) & 0xFF);
			mac_addr[2] = ((addr_low >> 16) & 0xFF);
			mac_addr[3] = ((addr_low >> 24) & 0xFF);
			mac_addr[4] = (addr_high & 0xFF);
			mac_addr[5] = ((addr_high >> 8) & 0xFF);

			ew32(PCH_RAICC(i), ~ether_crc_le(ETH_ALEN, mac_addr));
		}

		/* Write Rx addresses to the PHY */
		e1000_copy_rx_addrs_to_phy_ich8lan(hw);

		/* Enable jumbo frame workaround in the MAC */
		mac_reg = er32(FFLT_DBG);
		mac_reg &= ~(1 << 14);
		mac_reg |= (7 << 15);
		ew32(FFLT_DBG, mac_reg);

		mac_reg = er32(RCTL);
		mac_reg |= E1000_RCTL_SECRC;
		ew32(RCTL, mac_reg);

		ret_val = e1000e_read_kmrn_reg(hw,
						E1000_KMRNCTRLSTA_CTRL_OFFSET,
						&data);
		if (ret_val)
			goto out;
		ret_val = e1000e_write_kmrn_reg(hw,
						E1000_KMRNCTRLSTA_CTRL_OFFSET,
						data | (1 << 0));
		if (ret_val)
			goto out;
		ret_val = e1000e_read_kmrn_reg(hw,
						E1000_KMRNCTRLSTA_HD_CTRL,
						&data);
		if (ret_val)
			goto out;
		data &= ~(0xF << 8);
		data |= (0xB << 8);
		ret_val = e1000e_write_kmrn_reg(hw,
						E1000_KMRNCTRLSTA_HD_CTRL,
						data);
		if (ret_val)
			goto out;

		/* Enable jumbo frame workaround in the PHY */
		e1e_rphy(hw, PHY_REG(769, 23), &data);
		data &= ~(0x7F << 5);
		data |= (0x37 << 5);
		ret_val = e1e_wphy(hw, PHY_REG(769, 23), data);
		if (ret_val)
			goto out;
		e1e_rphy(hw, PHY_REG(769, 16), &data);
		data &= ~(1 << 13);
		ret_val = e1e_wphy(hw, PHY_REG(769, 16), data);
		if (ret_val)
			goto out;
		e1e_rphy(hw, PHY_REG(776, 20), &data);
		data &= ~(0x3FF << 2);
		data |= (0x1A << 2);
		ret_val = e1e_wphy(hw, PHY_REG(776, 20), data);
		if (ret_val)
			goto out;
		ret_val = e1e_wphy(hw, PHY_REG(776, 23), 0xFE00);
		if (ret_val)
			goto out;
		e1e_rphy(hw, HV_PM_CTRL, &data);
		ret_val = e1e_wphy(hw, HV_PM_CTRL, data | (1 << 10));
		if (ret_val)
			goto out;
	} else {
		/* Write MAC register values back to h/w defaults */
		mac_reg = er32(FFLT_DBG);
		mac_reg &= ~(0xF << 14);
		ew32(FFLT_DBG, mac_reg);

		mac_reg = er32(RCTL);
		mac_reg &= ~E1000_RCTL_SECRC;
		ew32(RCTL, mac_reg);

		ret_val = e1000e_read_kmrn_reg(hw,
						E1000_KMRNCTRLSTA_CTRL_OFFSET,
						&data);
		if (ret_val)
			goto out;
		ret_val = e1000e_write_kmrn_reg(hw,
						E1000_KMRNCTRLSTA_CTRL_OFFSET,
						data & ~(1 << 0));
		if (ret_val)
			goto out;
		ret_val = e1000e_read_kmrn_reg(hw,
						E1000_KMRNCTRLSTA_HD_CTRL,
						&data);
		if (ret_val)
			goto out;
		data &= ~(0xF << 8);
		data |= (0xB << 8);
		ret_val = e1000e_write_kmrn_reg(hw,
						E1000_KMRNCTRLSTA_HD_CTRL,
						data);
		if (ret_val)
			goto out;

		/* Write PHY register values back to h/w defaults */
		e1e_rphy(hw, PHY_REG(769, 23), &data);
		data &= ~(0x7F << 5);
		ret_val = e1e_wphy(hw, PHY_REG(769, 23), data);
		if (ret_val)
			goto out;
		e1e_rphy(hw, PHY_REG(769, 16), &data);
		data |= (1 << 13);
		ret_val = e1e_wphy(hw, PHY_REG(769, 16), data);
		if (ret_val)
			goto out;
		e1e_rphy(hw, PHY_REG(776, 20), &data);
		data &= ~(0x3FF << 2);
		data |= (0x8 << 2);
		ret_val = e1e_wphy(hw, PHY_REG(776, 20), data);
		if (ret_val)
			goto out;
		ret_val = e1e_wphy(hw, PHY_REG(776, 23), 0x7E00);
		if (ret_val)
			goto out;
		e1e_rphy(hw, HV_PM_CTRL, &data);
		ret_val = e1e_wphy(hw, HV_PM_CTRL, data & ~(1 << 10));
		if (ret_val)
			goto out;
	}

	/* re-enable Rx path after enabling/disabling workaround */
	ret_val = e1e_wphy(hw, PHY_REG(769, 20), phy_reg & ~(1 << 14));

out:
	return ret_val;
}

/**
 *  e1000_lv_phy_workarounds_ich8lan - A series of Phy workarounds to be
 *  done after every PHY reset.
 **/
static s32 e1000_lv_phy_workarounds_ich8lan(struct e1000_hw *hw)
{
	s32 ret_val = 0;

	if (hw->mac.type != e1000_pch2lan)
		goto out;

	/* Set MDIO slow mode before any other MDIO access */
	ret_val = e1000_set_mdio_slow_mode_hv(hw);

out:
	return ret_val;
}

/**
 *  e1000_k1_gig_workaround_lv - K1 Si workaround
 *  @hw:   pointer to the HW structure
 *
 *  Workaround to set the K1 beacon duration for 82579 parts
 **/
static s32 e1000_k1_workaround_lv(struct e1000_hw *hw)
{
	s32 ret_val = 0;
	u16 status_reg = 0;
	u32 mac_reg;

	if (hw->mac.type != e1000_pch2lan)
		goto out;

	/* Set K1 beacon duration based on 1Gbps speed or otherwise */
	ret_val = e1e_rphy(hw, HV_M_STATUS, &status_reg);
	if (ret_val)
		goto out;

	if ((status_reg & (HV_M_STATUS_LINK_UP | HV_M_STATUS_AUTONEG_COMPLETE))
	    == (HV_M_STATUS_LINK_UP | HV_M_STATUS_AUTONEG_COMPLETE)) {
		mac_reg = er32(FEXTNVM4);
		mac_reg &= ~E1000_FEXTNVM4_BEACON_DURATION_MASK;

		if (status_reg & HV_M_STATUS_SPEED_1000)
			mac_reg |= E1000_FEXTNVM4_BEACON_DURATION_8USEC;
		else
			mac_reg |= E1000_FEXTNVM4_BEACON_DURATION_16USEC;

		ew32(FEXTNVM4, mac_reg);
	}

out:
	return ret_val;
}

/**
 *  e1000_gate_hw_phy_config_ich8lan - disable PHY config via hardware
 *  @hw:   pointer to the HW structure
 *  @gate: boolean set to true to gate, false to ungate
 *
 *  Gate/ungate the automatic PHY configuration via hardware; perform
 *  the configuration via software instead.
 **/
static void e1000_gate_hw_phy_config_ich8lan(struct e1000_hw *hw, bool gate)
{
	u32 extcnf_ctrl;

	if (hw->mac.type != e1000_pch2lan)
		return;

	extcnf_ctrl = er32(EXTCNF_CTRL);

	if (gate)
		extcnf_ctrl |= E1000_EXTCNF_CTRL_GATE_PHY_CFG;
	else
		extcnf_ctrl &= ~E1000_EXTCNF_CTRL_GATE_PHY_CFG;

	ew32(EXTCNF_CTRL, extcnf_ctrl);
	return;
}

/**
 *  e1000_lan_init_done_ich8lan - Check for PHY config completion
 *  @hw: pointer to the HW structure
 *
 *  Check the appropriate indication the MAC has finished configuring the
 *  PHY after a software reset.
 **/
static void e1000_lan_init_done_ich8lan(struct e1000_hw *hw)
{
	u32 data, loop = E1000_ICH8_LAN_INIT_TIMEOUT;

	/* Wait for basic configuration completes before proceeding */
	do {
		data = er32(STATUS);
		data &= E1000_STATUS_LAN_INIT_DONE;
		udelay(100);
	} while ((!data) && --loop);

	/*
	 * If basic configuration is incomplete before the above loop
	 * count reaches 0, loading the configuration from NVM will
	 * leave the PHY in a bad state possibly resulting in no link.
	 */
	if (loop == 0)
		e_dbg("LAN_INIT_DONE not set, increase timeout\n");

	/* Clear the Init Done bit for the next init event */
	data = er32(STATUS);
	data &= ~E1000_STATUS_LAN_INIT_DONE;
	ew32(STATUS, data);
}

/**
 *  e1000_post_phy_reset_ich8lan - Perform steps required after a PHY reset
 *  @hw: pointer to the HW structure
 **/
static s32 e1000_post_phy_reset_ich8lan(struct e1000_hw *hw)
{
	s32 ret_val = 0;
	u16 reg;

	if (e1000_check_reset_block(hw))
		goto out;

	/* Allow time for h/w to get to quiescent state after reset */
	usleep_range(10000, 20000);

	/* Perform any necessary post-reset workarounds */
	switch (hw->mac.type) {
	case e1000_pchlan:
		ret_val = e1000_hv_phy_workarounds_ich8lan(hw);
		if (ret_val)
			goto out;
		break;
	case e1000_pch2lan:
		ret_val = e1000_lv_phy_workarounds_ich8lan(hw);
		if (ret_val)
			goto out;
		break;
	default:
		break;
	}

	/* Dummy read to clear the phy wakeup bit after lcd reset */
	if (hw->mac.type >= e1000_pchlan)
		e1e_rphy(hw, BM_WUC, &reg);

	/* Configure the LCD with the extended configuration region in NVM */
	ret_val = e1000_sw_lcd_config_ich8lan(hw);
	if (ret_val)
		goto out;

	/* Configure the LCD with the OEM bits in NVM */
	ret_val = e1000_oem_bits_config_ich8lan(hw, true);

	if (hw->mac.type == e1000_pch2lan) {
		/* Ungate automatic PHY configuration on non-managed 82579 */
		if (!(er32(FWSM) & E1000_ICH_FWSM_FW_VALID)) {
<<<<<<< HEAD
			msleep(10);
=======
			usleep_range(10000, 20000);
>>>>>>> d762f438
			e1000_gate_hw_phy_config_ich8lan(hw, false);
		}

		/* Set EEE LPI Update Timer to 200usec */
		ret_val = hw->phy.ops.acquire(hw);
		if (ret_val)
			goto out;
		ret_val = hw->phy.ops.write_reg_locked(hw, I82579_EMI_ADDR,
						       I82579_LPI_UPDATE_TIMER);
		if (ret_val)
			goto release;
		ret_val = hw->phy.ops.write_reg_locked(hw, I82579_EMI_DATA,
						       0x1387);
release:
		hw->phy.ops.release(hw);
	}

out:
	return ret_val;
}

/**
 *  e1000_phy_hw_reset_ich8lan - Performs a PHY reset
 *  @hw: pointer to the HW structure
 *
 *  Resets the PHY
 *  This is a function pointer entry point called by drivers
 *  or other shared routines.
 **/
static s32 e1000_phy_hw_reset_ich8lan(struct e1000_hw *hw)
{
	s32 ret_val = 0;

	/* Gate automatic PHY configuration by hardware on non-managed 82579 */
	if ((hw->mac.type == e1000_pch2lan) &&
	    !(er32(FWSM) & E1000_ICH_FWSM_FW_VALID))
		e1000_gate_hw_phy_config_ich8lan(hw, true);

	ret_val = e1000e_phy_hw_reset_generic(hw);
	if (ret_val)
		goto out;

	ret_val = e1000_post_phy_reset_ich8lan(hw);

out:
	return ret_val;
}

/**
 *  e1000_set_lplu_state_pchlan - Set Low Power Link Up state
 *  @hw: pointer to the HW structure
 *  @active: true to enable LPLU, false to disable
 *
 *  Sets the LPLU state according to the active flag.  For PCH, if OEM write
 *  bit are disabled in the NVM, writing the LPLU bits in the MAC will not set
 *  the phy speed. This function will manually set the LPLU bit and restart
 *  auto-neg as hw would do. D3 and D0 LPLU will call the same function
 *  since it configures the same bit.
 **/
static s32 e1000_set_lplu_state_pchlan(struct e1000_hw *hw, bool active)
{
	s32 ret_val = 0;
	u16 oem_reg;

	ret_val = e1e_rphy(hw, HV_OEM_BITS, &oem_reg);
	if (ret_val)
		goto out;

	if (active)
		oem_reg |= HV_OEM_BITS_LPLU;
	else
		oem_reg &= ~HV_OEM_BITS_LPLU;

	oem_reg |= HV_OEM_BITS_RESTART_AN;
	ret_val = e1e_wphy(hw, HV_OEM_BITS, oem_reg);

out:
	return ret_val;
}

/**
 *  e1000_set_d0_lplu_state_ich8lan - Set Low Power Linkup D0 state
 *  @hw: pointer to the HW structure
 *  @active: true to enable LPLU, false to disable
 *
 *  Sets the LPLU D0 state according to the active flag.  When
 *  activating LPLU this function also disables smart speed
 *  and vice versa.  LPLU will not be activated unless the
 *  device autonegotiation advertisement meets standards of
 *  either 10 or 10/100 or 10/100/1000 at all duplexes.
 *  This is a function pointer entry point only called by
 *  PHY setup routines.
 **/
static s32 e1000_set_d0_lplu_state_ich8lan(struct e1000_hw *hw, bool active)
{
	struct e1000_phy_info *phy = &hw->phy;
	u32 phy_ctrl;
	s32 ret_val = 0;
	u16 data;

	if (phy->type == e1000_phy_ife)
		return ret_val;

	phy_ctrl = er32(PHY_CTRL);

	if (active) {
		phy_ctrl |= E1000_PHY_CTRL_D0A_LPLU;
		ew32(PHY_CTRL, phy_ctrl);

		if (phy->type != e1000_phy_igp_3)
			return 0;

		/*
		 * Call gig speed drop workaround on LPLU before accessing
		 * any PHY registers
		 */
		if (hw->mac.type == e1000_ich8lan)
			e1000e_gig_downshift_workaround_ich8lan(hw);

		/* When LPLU is enabled, we should disable SmartSpeed */
		ret_val = e1e_rphy(hw, IGP01E1000_PHY_PORT_CONFIG, &data);
		data &= ~IGP01E1000_PSCFR_SMART_SPEED;
		ret_val = e1e_wphy(hw, IGP01E1000_PHY_PORT_CONFIG, data);
		if (ret_val)
			return ret_val;
	} else {
		phy_ctrl &= ~E1000_PHY_CTRL_D0A_LPLU;
		ew32(PHY_CTRL, phy_ctrl);

		if (phy->type != e1000_phy_igp_3)
			return 0;

		/*
		 * LPLU and SmartSpeed are mutually exclusive.  LPLU is used
		 * during Dx states where the power conservation is most
		 * important.  During driver activity we should enable
		 * SmartSpeed, so performance is maintained.
		 */
		if (phy->smart_speed == e1000_smart_speed_on) {
			ret_val = e1e_rphy(hw, IGP01E1000_PHY_PORT_CONFIG,
					   &data);
			if (ret_val)
				return ret_val;

			data |= IGP01E1000_PSCFR_SMART_SPEED;
			ret_val = e1e_wphy(hw, IGP01E1000_PHY_PORT_CONFIG,
					   data);
			if (ret_val)
				return ret_val;
		} else if (phy->smart_speed == e1000_smart_speed_off) {
			ret_val = e1e_rphy(hw, IGP01E1000_PHY_PORT_CONFIG,
					   &data);
			if (ret_val)
				return ret_val;

			data &= ~IGP01E1000_PSCFR_SMART_SPEED;
			ret_val = e1e_wphy(hw, IGP01E1000_PHY_PORT_CONFIG,
					   data);
			if (ret_val)
				return ret_val;
		}
	}

	return 0;
}

/**
 *  e1000_set_d3_lplu_state_ich8lan - Set Low Power Linkup D3 state
 *  @hw: pointer to the HW structure
 *  @active: true to enable LPLU, false to disable
 *
 *  Sets the LPLU D3 state according to the active flag.  When
 *  activating LPLU this function also disables smart speed
 *  and vice versa.  LPLU will not be activated unless the
 *  device autonegotiation advertisement meets standards of
 *  either 10 or 10/100 or 10/100/1000 at all duplexes.
 *  This is a function pointer entry point only called by
 *  PHY setup routines.
 **/
static s32 e1000_set_d3_lplu_state_ich8lan(struct e1000_hw *hw, bool active)
{
	struct e1000_phy_info *phy = &hw->phy;
	u32 phy_ctrl;
	s32 ret_val;
	u16 data;

	phy_ctrl = er32(PHY_CTRL);

	if (!active) {
		phy_ctrl &= ~E1000_PHY_CTRL_NOND0A_LPLU;
		ew32(PHY_CTRL, phy_ctrl);

		if (phy->type != e1000_phy_igp_3)
			return 0;

		/*
		 * LPLU and SmartSpeed are mutually exclusive.  LPLU is used
		 * during Dx states where the power conservation is most
		 * important.  During driver activity we should enable
		 * SmartSpeed, so performance is maintained.
		 */
		if (phy->smart_speed == e1000_smart_speed_on) {
			ret_val = e1e_rphy(hw, IGP01E1000_PHY_PORT_CONFIG,
					   &data);
			if (ret_val)
				return ret_val;

			data |= IGP01E1000_PSCFR_SMART_SPEED;
			ret_val = e1e_wphy(hw, IGP01E1000_PHY_PORT_CONFIG,
					   data);
			if (ret_val)
				return ret_val;
		} else if (phy->smart_speed == e1000_smart_speed_off) {
			ret_val = e1e_rphy(hw, IGP01E1000_PHY_PORT_CONFIG,
					   &data);
			if (ret_val)
				return ret_val;

			data &= ~IGP01E1000_PSCFR_SMART_SPEED;
			ret_val = e1e_wphy(hw, IGP01E1000_PHY_PORT_CONFIG,
					   data);
			if (ret_val)
				return ret_val;
		}
	} else if ((phy->autoneg_advertised == E1000_ALL_SPEED_DUPLEX) ||
		   (phy->autoneg_advertised == E1000_ALL_NOT_GIG) ||
		   (phy->autoneg_advertised == E1000_ALL_10_SPEED)) {
		phy_ctrl |= E1000_PHY_CTRL_NOND0A_LPLU;
		ew32(PHY_CTRL, phy_ctrl);

		if (phy->type != e1000_phy_igp_3)
			return 0;

		/*
		 * Call gig speed drop workaround on LPLU before accessing
		 * any PHY registers
		 */
		if (hw->mac.type == e1000_ich8lan)
			e1000e_gig_downshift_workaround_ich8lan(hw);

		/* When LPLU is enabled, we should disable SmartSpeed */
		ret_val = e1e_rphy(hw, IGP01E1000_PHY_PORT_CONFIG, &data);
		if (ret_val)
			return ret_val;

		data &= ~IGP01E1000_PSCFR_SMART_SPEED;
		ret_val = e1e_wphy(hw, IGP01E1000_PHY_PORT_CONFIG, data);
	}

	return 0;
}

/**
 *  e1000_valid_nvm_bank_detect_ich8lan - finds out the valid bank 0 or 1
 *  @hw: pointer to the HW structure
 *  @bank:  pointer to the variable that returns the active bank
 *
 *  Reads signature byte from the NVM using the flash access registers.
 *  Word 0x13 bits 15:14 = 10b indicate a valid signature for that bank.
 **/
static s32 e1000_valid_nvm_bank_detect_ich8lan(struct e1000_hw *hw, u32 *bank)
{
	u32 eecd;
	struct e1000_nvm_info *nvm = &hw->nvm;
	u32 bank1_offset = nvm->flash_bank_size * sizeof(u16);
	u32 act_offset = E1000_ICH_NVM_SIG_WORD * 2 + 1;
	u8 sig_byte = 0;
	s32 ret_val = 0;

	switch (hw->mac.type) {
	case e1000_ich8lan:
	case e1000_ich9lan:
		eecd = er32(EECD);
		if ((eecd & E1000_EECD_SEC1VAL_VALID_MASK) ==
		    E1000_EECD_SEC1VAL_VALID_MASK) {
			if (eecd & E1000_EECD_SEC1VAL)
				*bank = 1;
			else
				*bank = 0;

			return 0;
		}
		e_dbg("Unable to determine valid NVM bank via EEC - "
		       "reading flash signature\n");
		/* fall-thru */
	default:
		/* set bank to 0 in case flash read fails */
		*bank = 0;

		/* Check bank 0 */
		ret_val = e1000_read_flash_byte_ich8lan(hw, act_offset,
		                                        &sig_byte);
		if (ret_val)
			return ret_val;
		if ((sig_byte & E1000_ICH_NVM_VALID_SIG_MASK) ==
		    E1000_ICH_NVM_SIG_VALUE) {
			*bank = 0;
			return 0;
		}

		/* Check bank 1 */
		ret_val = e1000_read_flash_byte_ich8lan(hw, act_offset +
		                                        bank1_offset,
		                                        &sig_byte);
		if (ret_val)
			return ret_val;
		if ((sig_byte & E1000_ICH_NVM_VALID_SIG_MASK) ==
		    E1000_ICH_NVM_SIG_VALUE) {
			*bank = 1;
			return 0;
		}

		e_dbg("ERROR: No valid NVM bank present\n");
		return -E1000_ERR_NVM;
	}

	return 0;
}

/**
 *  e1000_read_nvm_ich8lan - Read word(s) from the NVM
 *  @hw: pointer to the HW structure
 *  @offset: The offset (in bytes) of the word(s) to read.
 *  @words: Size of data to read in words
 *  @data: Pointer to the word(s) to read at offset.
 *
 *  Reads a word(s) from the NVM using the flash access registers.
 **/
static s32 e1000_read_nvm_ich8lan(struct e1000_hw *hw, u16 offset, u16 words,
				  u16 *data)
{
	struct e1000_nvm_info *nvm = &hw->nvm;
	struct e1000_dev_spec_ich8lan *dev_spec = &hw->dev_spec.ich8lan;
	u32 act_offset;
	s32 ret_val = 0;
	u32 bank = 0;
	u16 i, word;

	if ((offset >= nvm->word_size) || (words > nvm->word_size - offset) ||
	    (words == 0)) {
		e_dbg("nvm parameter(s) out of bounds\n");
		ret_val = -E1000_ERR_NVM;
		goto out;
	}

	nvm->ops.acquire(hw);

	ret_val = e1000_valid_nvm_bank_detect_ich8lan(hw, &bank);
	if (ret_val) {
		e_dbg("Could not detect valid bank, assuming bank 0\n");
		bank = 0;
	}

	act_offset = (bank) ? nvm->flash_bank_size : 0;
	act_offset += offset;

	ret_val = 0;
	for (i = 0; i < words; i++) {
		if ((dev_spec->shadow_ram) &&
		    (dev_spec->shadow_ram[offset+i].modified)) {
			data[i] = dev_spec->shadow_ram[offset+i].value;
		} else {
			ret_val = e1000_read_flash_word_ich8lan(hw,
								act_offset + i,
								&word);
			if (ret_val)
				break;
			data[i] = word;
		}
	}

	nvm->ops.release(hw);

out:
	if (ret_val)
		e_dbg("NVM read error: %d\n", ret_val);

	return ret_val;
}

/**
 *  e1000_flash_cycle_init_ich8lan - Initialize flash
 *  @hw: pointer to the HW structure
 *
 *  This function does initial flash setup so that a new read/write/erase cycle
 *  can be started.
 **/
static s32 e1000_flash_cycle_init_ich8lan(struct e1000_hw *hw)
{
	union ich8_hws_flash_status hsfsts;
	s32 ret_val = -E1000_ERR_NVM;

	hsfsts.regval = er16flash(ICH_FLASH_HSFSTS);

	/* Check if the flash descriptor is valid */
	if (hsfsts.hsf_status.fldesvalid == 0) {
		e_dbg("Flash descriptor invalid.  "
			 "SW Sequencing must be used.\n");
		return -E1000_ERR_NVM;
	}

	/* Clear FCERR and DAEL in hw status by writing 1 */
	hsfsts.hsf_status.flcerr = 1;
	hsfsts.hsf_status.dael = 1;

	ew16flash(ICH_FLASH_HSFSTS, hsfsts.regval);

	/*
	 * Either we should have a hardware SPI cycle in progress
	 * bit to check against, in order to start a new cycle or
	 * FDONE bit should be changed in the hardware so that it
	 * is 1 after hardware reset, which can then be used as an
	 * indication whether a cycle is in progress or has been
	 * completed.
	 */

	if (hsfsts.hsf_status.flcinprog == 0) {
		/*
		 * There is no cycle running at present,
		 * so we can start a cycle.
		 * Begin by setting Flash Cycle Done.
		 */
		hsfsts.hsf_status.flcdone = 1;
		ew16flash(ICH_FLASH_HSFSTS, hsfsts.regval);
		ret_val = 0;
	} else {
		s32 i = 0;

		/*
		 * Otherwise poll for sometime so the current
		 * cycle has a chance to end before giving up.
		 */
		for (i = 0; i < ICH_FLASH_READ_COMMAND_TIMEOUT; i++) {
			hsfsts.regval = __er16flash(hw, ICH_FLASH_HSFSTS);
			if (hsfsts.hsf_status.flcinprog == 0) {
				ret_val = 0;
				break;
			}
			udelay(1);
		}
		if (ret_val == 0) {
			/*
			 * Successful in waiting for previous cycle to timeout,
			 * now set the Flash Cycle Done.
			 */
			hsfsts.hsf_status.flcdone = 1;
			ew16flash(ICH_FLASH_HSFSTS, hsfsts.regval);
		} else {
			e_dbg("Flash controller busy, cannot get access\n");
		}
	}

	return ret_val;
}

/**
 *  e1000_flash_cycle_ich8lan - Starts flash cycle (read/write/erase)
 *  @hw: pointer to the HW structure
 *  @timeout: maximum time to wait for completion
 *
 *  This function starts a flash cycle and waits for its completion.
 **/
static s32 e1000_flash_cycle_ich8lan(struct e1000_hw *hw, u32 timeout)
{
	union ich8_hws_flash_ctrl hsflctl;
	union ich8_hws_flash_status hsfsts;
	s32 ret_val = -E1000_ERR_NVM;
	u32 i = 0;

	/* Start a cycle by writing 1 in Flash Cycle Go in Hw Flash Control */
	hsflctl.regval = er16flash(ICH_FLASH_HSFCTL);
	hsflctl.hsf_ctrl.flcgo = 1;
	ew16flash(ICH_FLASH_HSFCTL, hsflctl.regval);

	/* wait till FDONE bit is set to 1 */
	do {
		hsfsts.regval = er16flash(ICH_FLASH_HSFSTS);
		if (hsfsts.hsf_status.flcdone == 1)
			break;
		udelay(1);
	} while (i++ < timeout);

	if (hsfsts.hsf_status.flcdone == 1 && hsfsts.hsf_status.flcerr == 0)
		return 0;

	return ret_val;
}

/**
 *  e1000_read_flash_word_ich8lan - Read word from flash
 *  @hw: pointer to the HW structure
 *  @offset: offset to data location
 *  @data: pointer to the location for storing the data
 *
 *  Reads the flash word at offset into data.  Offset is converted
 *  to bytes before read.
 **/
static s32 e1000_read_flash_word_ich8lan(struct e1000_hw *hw, u32 offset,
					 u16 *data)
{
	/* Must convert offset into bytes. */
	offset <<= 1;

	return e1000_read_flash_data_ich8lan(hw, offset, 2, data);
}

/**
 *  e1000_read_flash_byte_ich8lan - Read byte from flash
 *  @hw: pointer to the HW structure
 *  @offset: The offset of the byte to read.
 *  @data: Pointer to a byte to store the value read.
 *
 *  Reads a single byte from the NVM using the flash access registers.
 **/
static s32 e1000_read_flash_byte_ich8lan(struct e1000_hw *hw, u32 offset,
					 u8 *data)
{
	s32 ret_val;
	u16 word = 0;

	ret_val = e1000_read_flash_data_ich8lan(hw, offset, 1, &word);
	if (ret_val)
		return ret_val;

	*data = (u8)word;

	return 0;
}

/**
 *  e1000_read_flash_data_ich8lan - Read byte or word from NVM
 *  @hw: pointer to the HW structure
 *  @offset: The offset (in bytes) of the byte or word to read.
 *  @size: Size of data to read, 1=byte 2=word
 *  @data: Pointer to the word to store the value read.
 *
 *  Reads a byte or word from the NVM using the flash access registers.
 **/
static s32 e1000_read_flash_data_ich8lan(struct e1000_hw *hw, u32 offset,
					 u8 size, u16 *data)
{
	union ich8_hws_flash_status hsfsts;
	union ich8_hws_flash_ctrl hsflctl;
	u32 flash_linear_addr;
	u32 flash_data = 0;
	s32 ret_val = -E1000_ERR_NVM;
	u8 count = 0;

	if (size < 1  || size > 2 || offset > ICH_FLASH_LINEAR_ADDR_MASK)
		return -E1000_ERR_NVM;

	flash_linear_addr = (ICH_FLASH_LINEAR_ADDR_MASK & offset) +
			    hw->nvm.flash_base_addr;

	do {
		udelay(1);
		/* Steps */
		ret_val = e1000_flash_cycle_init_ich8lan(hw);
		if (ret_val != 0)
			break;

		hsflctl.regval = er16flash(ICH_FLASH_HSFCTL);
		/* 0b/1b corresponds to 1 or 2 byte size, respectively. */
		hsflctl.hsf_ctrl.fldbcount = size - 1;
		hsflctl.hsf_ctrl.flcycle = ICH_CYCLE_READ;
		ew16flash(ICH_FLASH_HSFCTL, hsflctl.regval);

		ew32flash(ICH_FLASH_FADDR, flash_linear_addr);

		ret_val = e1000_flash_cycle_ich8lan(hw,
						ICH_FLASH_READ_COMMAND_TIMEOUT);

		/*
		 * Check if FCERR is set to 1, if set to 1, clear it
		 * and try the whole sequence a few more times, else
		 * read in (shift in) the Flash Data0, the order is
		 * least significant byte first msb to lsb
		 */
		if (ret_val == 0) {
			flash_data = er32flash(ICH_FLASH_FDATA0);
			if (size == 1)
				*data = (u8)(flash_data & 0x000000FF);
			else if (size == 2)
				*data = (u16)(flash_data & 0x0000FFFF);
			break;
		} else {
			/*
			 * If we've gotten here, then things are probably
			 * completely hosed, but if the error condition is
			 * detected, it won't hurt to give it another try...
			 * ICH_FLASH_CYCLE_REPEAT_COUNT times.
			 */
			hsfsts.regval = er16flash(ICH_FLASH_HSFSTS);
			if (hsfsts.hsf_status.flcerr == 1) {
				/* Repeat for some time before giving up. */
				continue;
			} else if (hsfsts.hsf_status.flcdone == 0) {
				e_dbg("Timeout error - flash cycle "
					 "did not complete.\n");
				break;
			}
		}
	} while (count++ < ICH_FLASH_CYCLE_REPEAT_COUNT);

	return ret_val;
}

/**
 *  e1000_write_nvm_ich8lan - Write word(s) to the NVM
 *  @hw: pointer to the HW structure
 *  @offset: The offset (in bytes) of the word(s) to write.
 *  @words: Size of data to write in words
 *  @data: Pointer to the word(s) to write at offset.
 *
 *  Writes a byte or word to the NVM using the flash access registers.
 **/
static s32 e1000_write_nvm_ich8lan(struct e1000_hw *hw, u16 offset, u16 words,
				   u16 *data)
{
	struct e1000_nvm_info *nvm = &hw->nvm;
	struct e1000_dev_spec_ich8lan *dev_spec = &hw->dev_spec.ich8lan;
	u16 i;

	if ((offset >= nvm->word_size) || (words > nvm->word_size - offset) ||
	    (words == 0)) {
		e_dbg("nvm parameter(s) out of bounds\n");
		return -E1000_ERR_NVM;
	}

	nvm->ops.acquire(hw);

	for (i = 0; i < words; i++) {
		dev_spec->shadow_ram[offset+i].modified = true;
		dev_spec->shadow_ram[offset+i].value = data[i];
	}

	nvm->ops.release(hw);

	return 0;
}

/**
 *  e1000_update_nvm_checksum_ich8lan - Update the checksum for NVM
 *  @hw: pointer to the HW structure
 *
 *  The NVM checksum is updated by calling the generic update_nvm_checksum,
 *  which writes the checksum to the shadow ram.  The changes in the shadow
 *  ram are then committed to the EEPROM by processing each bank at a time
 *  checking for the modified bit and writing only the pending changes.
 *  After a successful commit, the shadow ram is cleared and is ready for
 *  future writes.
 **/
static s32 e1000_update_nvm_checksum_ich8lan(struct e1000_hw *hw)
{
	struct e1000_nvm_info *nvm = &hw->nvm;
	struct e1000_dev_spec_ich8lan *dev_spec = &hw->dev_spec.ich8lan;
	u32 i, act_offset, new_bank_offset, old_bank_offset, bank;
	s32 ret_val;
	u16 data;

	ret_val = e1000e_update_nvm_checksum_generic(hw);
	if (ret_val)
		goto out;

	if (nvm->type != e1000_nvm_flash_sw)
		goto out;

	nvm->ops.acquire(hw);

	/*
	 * We're writing to the opposite bank so if we're on bank 1,
	 * write to bank 0 etc.  We also need to erase the segment that
	 * is going to be written
	 */
	ret_val =  e1000_valid_nvm_bank_detect_ich8lan(hw, &bank);
	if (ret_val) {
		e_dbg("Could not detect valid bank, assuming bank 0\n");
		bank = 0;
	}

	if (bank == 0) {
		new_bank_offset = nvm->flash_bank_size;
		old_bank_offset = 0;
		ret_val = e1000_erase_flash_bank_ich8lan(hw, 1);
		if (ret_val)
			goto release;
	} else {
		old_bank_offset = nvm->flash_bank_size;
		new_bank_offset = 0;
		ret_val = e1000_erase_flash_bank_ich8lan(hw, 0);
		if (ret_val)
			goto release;
	}

	for (i = 0; i < E1000_ICH8_SHADOW_RAM_WORDS; i++) {
		/*
		 * Determine whether to write the value stored
		 * in the other NVM bank or a modified value stored
		 * in the shadow RAM
		 */
		if (dev_spec->shadow_ram[i].modified) {
			data = dev_spec->shadow_ram[i].value;
		} else {
			ret_val = e1000_read_flash_word_ich8lan(hw, i +
			                                        old_bank_offset,
			                                        &data);
			if (ret_val)
				break;
		}

		/*
		 * If the word is 0x13, then make sure the signature bits
		 * (15:14) are 11b until the commit has completed.
		 * This will allow us to write 10b which indicates the
		 * signature is valid.  We want to do this after the write
		 * has completed so that we don't mark the segment valid
		 * while the write is still in progress
		 */
		if (i == E1000_ICH_NVM_SIG_WORD)
			data |= E1000_ICH_NVM_SIG_MASK;

		/* Convert offset to bytes. */
		act_offset = (i + new_bank_offset) << 1;

		udelay(100);
		/* Write the bytes to the new bank. */
		ret_val = e1000_retry_write_flash_byte_ich8lan(hw,
							       act_offset,
							       (u8)data);
		if (ret_val)
			break;

		udelay(100);
		ret_val = e1000_retry_write_flash_byte_ich8lan(hw,
							  act_offset + 1,
							  (u8)(data >> 8));
		if (ret_val)
			break;
	}

	/*
	 * Don't bother writing the segment valid bits if sector
	 * programming failed.
	 */
	if (ret_val) {
		/* Possibly read-only, see e1000e_write_protect_nvm_ich8lan() */
		e_dbg("Flash commit failed.\n");
		goto release;
	}

	/*
	 * Finally validate the new segment by setting bit 15:14
	 * to 10b in word 0x13 , this can be done without an
	 * erase as well since these bits are 11 to start with
	 * and we need to change bit 14 to 0b
	 */
	act_offset = new_bank_offset + E1000_ICH_NVM_SIG_WORD;
	ret_val = e1000_read_flash_word_ich8lan(hw, act_offset, &data);
	if (ret_val)
		goto release;

	data &= 0xBFFF;
	ret_val = e1000_retry_write_flash_byte_ich8lan(hw,
						       act_offset * 2 + 1,
						       (u8)(data >> 8));
	if (ret_val)
		goto release;

	/*
	 * And invalidate the previously valid segment by setting
	 * its signature word (0x13) high_byte to 0b. This can be
	 * done without an erase because flash erase sets all bits
	 * to 1's. We can write 1's to 0's without an erase
	 */
	act_offset = (old_bank_offset + E1000_ICH_NVM_SIG_WORD) * 2 + 1;
	ret_val = e1000_retry_write_flash_byte_ich8lan(hw, act_offset, 0);
	if (ret_val)
		goto release;

	/* Great!  Everything worked, we can now clear the cached entries. */
	for (i = 0; i < E1000_ICH8_SHADOW_RAM_WORDS; i++) {
		dev_spec->shadow_ram[i].modified = false;
		dev_spec->shadow_ram[i].value = 0xFFFF;
	}

release:
	nvm->ops.release(hw);

	/*
	 * Reload the EEPROM, or else modifications will not appear
	 * until after the next adapter reset.
	 */
	if (!ret_val) {
		e1000e_reload_nvm(hw);
		usleep_range(10000, 20000);
	}

out:
	if (ret_val)
		e_dbg("NVM update error: %d\n", ret_val);

	return ret_val;
}

/**
 *  e1000_validate_nvm_checksum_ich8lan - Validate EEPROM checksum
 *  @hw: pointer to the HW structure
 *
 *  Check to see if checksum needs to be fixed by reading bit 6 in word 0x19.
 *  If the bit is 0, that the EEPROM had been modified, but the checksum was not
 *  calculated, in which case we need to calculate the checksum and set bit 6.
 **/
static s32 e1000_validate_nvm_checksum_ich8lan(struct e1000_hw *hw)
{
	s32 ret_val;
	u16 data;

	/*
	 * Read 0x19 and check bit 6.  If this bit is 0, the checksum
	 * needs to be fixed.  This bit is an indication that the NVM
	 * was prepared by OEM software and did not calculate the
	 * checksum...a likely scenario.
	 */
	ret_val = e1000_read_nvm(hw, 0x19, 1, &data);
	if (ret_val)
		return ret_val;

	if ((data & 0x40) == 0) {
		data |= 0x40;
		ret_val = e1000_write_nvm(hw, 0x19, 1, &data);
		if (ret_val)
			return ret_val;
		ret_val = e1000e_update_nvm_checksum(hw);
		if (ret_val)
			return ret_val;
	}

	return e1000e_validate_nvm_checksum_generic(hw);
}

/**
 *  e1000e_write_protect_nvm_ich8lan - Make the NVM read-only
 *  @hw: pointer to the HW structure
 *
 *  To prevent malicious write/erase of the NVM, set it to be read-only
 *  so that the hardware ignores all write/erase cycles of the NVM via
 *  the flash control registers.  The shadow-ram copy of the NVM will
 *  still be updated, however any updates to this copy will not stick
 *  across driver reloads.
 **/
void e1000e_write_protect_nvm_ich8lan(struct e1000_hw *hw)
{
	struct e1000_nvm_info *nvm = &hw->nvm;
	union ich8_flash_protected_range pr0;
	union ich8_hws_flash_status hsfsts;
	u32 gfpreg;

	nvm->ops.acquire(hw);

	gfpreg = er32flash(ICH_FLASH_GFPREG);

	/* Write-protect GbE Sector of NVM */
	pr0.regval = er32flash(ICH_FLASH_PR0);
	pr0.range.base = gfpreg & FLASH_GFPREG_BASE_MASK;
	pr0.range.limit = ((gfpreg >> 16) & FLASH_GFPREG_BASE_MASK);
	pr0.range.wpe = true;
	ew32flash(ICH_FLASH_PR0, pr0.regval);

	/*
	 * Lock down a subset of GbE Flash Control Registers, e.g.
	 * PR0 to prevent the write-protection from being lifted.
	 * Once FLOCKDN is set, the registers protected by it cannot
	 * be written until FLOCKDN is cleared by a hardware reset.
	 */
	hsfsts.regval = er16flash(ICH_FLASH_HSFSTS);
	hsfsts.hsf_status.flockdn = true;
	ew32flash(ICH_FLASH_HSFSTS, hsfsts.regval);

	nvm->ops.release(hw);
}

/**
 *  e1000_write_flash_data_ich8lan - Writes bytes to the NVM
 *  @hw: pointer to the HW structure
 *  @offset: The offset (in bytes) of the byte/word to read.
 *  @size: Size of data to read, 1=byte 2=word
 *  @data: The byte(s) to write to the NVM.
 *
 *  Writes one/two bytes to the NVM using the flash access registers.
 **/
static s32 e1000_write_flash_data_ich8lan(struct e1000_hw *hw, u32 offset,
					  u8 size, u16 data)
{
	union ich8_hws_flash_status hsfsts;
	union ich8_hws_flash_ctrl hsflctl;
	u32 flash_linear_addr;
	u32 flash_data = 0;
	s32 ret_val;
	u8 count = 0;

	if (size < 1 || size > 2 || data > size * 0xff ||
	    offset > ICH_FLASH_LINEAR_ADDR_MASK)
		return -E1000_ERR_NVM;

	flash_linear_addr = (ICH_FLASH_LINEAR_ADDR_MASK & offset) +
			    hw->nvm.flash_base_addr;

	do {
		udelay(1);
		/* Steps */
		ret_val = e1000_flash_cycle_init_ich8lan(hw);
		if (ret_val)
			break;

		hsflctl.regval = er16flash(ICH_FLASH_HSFCTL);
		/* 0b/1b corresponds to 1 or 2 byte size, respectively. */
		hsflctl.hsf_ctrl.fldbcount = size -1;
		hsflctl.hsf_ctrl.flcycle = ICH_CYCLE_WRITE;
		ew16flash(ICH_FLASH_HSFCTL, hsflctl.regval);

		ew32flash(ICH_FLASH_FADDR, flash_linear_addr);

		if (size == 1)
			flash_data = (u32)data & 0x00FF;
		else
			flash_data = (u32)data;

		ew32flash(ICH_FLASH_FDATA0, flash_data);

		/*
		 * check if FCERR is set to 1 , if set to 1, clear it
		 * and try the whole sequence a few more times else done
		 */
		ret_val = e1000_flash_cycle_ich8lan(hw,
					       ICH_FLASH_WRITE_COMMAND_TIMEOUT);
		if (!ret_val)
			break;

		/*
		 * If we're here, then things are most likely
		 * completely hosed, but if the error condition
		 * is detected, it won't hurt to give it another
		 * try...ICH_FLASH_CYCLE_REPEAT_COUNT times.
		 */
		hsfsts.regval = er16flash(ICH_FLASH_HSFSTS);
		if (hsfsts.hsf_status.flcerr == 1)
			/* Repeat for some time before giving up. */
			continue;
		if (hsfsts.hsf_status.flcdone == 0) {
			e_dbg("Timeout error - flash cycle "
				 "did not complete.");
			break;
		}
	} while (count++ < ICH_FLASH_CYCLE_REPEAT_COUNT);

	return ret_val;
}

/**
 *  e1000_write_flash_byte_ich8lan - Write a single byte to NVM
 *  @hw: pointer to the HW structure
 *  @offset: The index of the byte to read.
 *  @data: The byte to write to the NVM.
 *
 *  Writes a single byte to the NVM using the flash access registers.
 **/
static s32 e1000_write_flash_byte_ich8lan(struct e1000_hw *hw, u32 offset,
					  u8 data)
{
	u16 word = (u16)data;

	return e1000_write_flash_data_ich8lan(hw, offset, 1, word);
}

/**
 *  e1000_retry_write_flash_byte_ich8lan - Writes a single byte to NVM
 *  @hw: pointer to the HW structure
 *  @offset: The offset of the byte to write.
 *  @byte: The byte to write to the NVM.
 *
 *  Writes a single byte to the NVM using the flash access registers.
 *  Goes through a retry algorithm before giving up.
 **/
static s32 e1000_retry_write_flash_byte_ich8lan(struct e1000_hw *hw,
						u32 offset, u8 byte)
{
	s32 ret_val;
	u16 program_retries;

	ret_val = e1000_write_flash_byte_ich8lan(hw, offset, byte);
	if (!ret_val)
		return ret_val;

	for (program_retries = 0; program_retries < 100; program_retries++) {
		e_dbg("Retrying Byte %2.2X at offset %u\n", byte, offset);
		udelay(100);
		ret_val = e1000_write_flash_byte_ich8lan(hw, offset, byte);
		if (!ret_val)
			break;
	}
	if (program_retries == 100)
		return -E1000_ERR_NVM;

	return 0;
}

/**
 *  e1000_erase_flash_bank_ich8lan - Erase a bank (4k) from NVM
 *  @hw: pointer to the HW structure
 *  @bank: 0 for first bank, 1 for second bank, etc.
 *
 *  Erases the bank specified. Each bank is a 4k block. Banks are 0 based.
 *  bank N is 4096 * N + flash_reg_addr.
 **/
static s32 e1000_erase_flash_bank_ich8lan(struct e1000_hw *hw, u32 bank)
{
	struct e1000_nvm_info *nvm = &hw->nvm;
	union ich8_hws_flash_status hsfsts;
	union ich8_hws_flash_ctrl hsflctl;
	u32 flash_linear_addr;
	/* bank size is in 16bit words - adjust to bytes */
	u32 flash_bank_size = nvm->flash_bank_size * 2;
	s32 ret_val;
	s32 count = 0;
	s32 j, iteration, sector_size;

	hsfsts.regval = er16flash(ICH_FLASH_HSFSTS);

	/*
	 * Determine HW Sector size: Read BERASE bits of hw flash status
	 * register
	 * 00: The Hw sector is 256 bytes, hence we need to erase 16
	 *     consecutive sectors.  The start index for the nth Hw sector
	 *     can be calculated as = bank * 4096 + n * 256
	 * 01: The Hw sector is 4K bytes, hence we need to erase 1 sector.
	 *     The start index for the nth Hw sector can be calculated
	 *     as = bank * 4096
	 * 10: The Hw sector is 8K bytes, nth sector = bank * 8192
	 *     (ich9 only, otherwise error condition)
	 * 11: The Hw sector is 64K bytes, nth sector = bank * 65536
	 */
	switch (hsfsts.hsf_status.berasesz) {
	case 0:
		/* Hw sector size 256 */
		sector_size = ICH_FLASH_SEG_SIZE_256;
		iteration = flash_bank_size / ICH_FLASH_SEG_SIZE_256;
		break;
	case 1:
		sector_size = ICH_FLASH_SEG_SIZE_4K;
		iteration = 1;
		break;
	case 2:
		sector_size = ICH_FLASH_SEG_SIZE_8K;
		iteration = 1;
		break;
	case 3:
		sector_size = ICH_FLASH_SEG_SIZE_64K;
		iteration = 1;
		break;
	default:
		return -E1000_ERR_NVM;
	}

	/* Start with the base address, then add the sector offset. */
	flash_linear_addr = hw->nvm.flash_base_addr;
	flash_linear_addr += (bank) ? flash_bank_size : 0;

	for (j = 0; j < iteration ; j++) {
		do {
			/* Steps */
			ret_val = e1000_flash_cycle_init_ich8lan(hw);
			if (ret_val)
				return ret_val;

			/*
			 * Write a value 11 (block Erase) in Flash
			 * Cycle field in hw flash control
			 */
			hsflctl.regval = er16flash(ICH_FLASH_HSFCTL);
			hsflctl.hsf_ctrl.flcycle = ICH_CYCLE_ERASE;
			ew16flash(ICH_FLASH_HSFCTL, hsflctl.regval);

			/*
			 * Write the last 24 bits of an index within the
			 * block into Flash Linear address field in Flash
			 * Address.
			 */
			flash_linear_addr += (j * sector_size);
			ew32flash(ICH_FLASH_FADDR, flash_linear_addr);

			ret_val = e1000_flash_cycle_ich8lan(hw,
					       ICH_FLASH_ERASE_COMMAND_TIMEOUT);
			if (ret_val == 0)
				break;

			/*
			 * Check if FCERR is set to 1.  If 1,
			 * clear it and try the whole sequence
			 * a few more times else Done
			 */
			hsfsts.regval = er16flash(ICH_FLASH_HSFSTS);
			if (hsfsts.hsf_status.flcerr == 1)
				/* repeat for some time before giving up */
				continue;
			else if (hsfsts.hsf_status.flcdone == 0)
				return ret_val;
		} while (++count < ICH_FLASH_CYCLE_REPEAT_COUNT);
	}

	return 0;
}

/**
 *  e1000_valid_led_default_ich8lan - Set the default LED settings
 *  @hw: pointer to the HW structure
 *  @data: Pointer to the LED settings
 *
 *  Reads the LED default settings from the NVM to data.  If the NVM LED
 *  settings is all 0's or F's, set the LED default to a valid LED default
 *  setting.
 **/
static s32 e1000_valid_led_default_ich8lan(struct e1000_hw *hw, u16 *data)
{
	s32 ret_val;

	ret_val = e1000_read_nvm(hw, NVM_ID_LED_SETTINGS, 1, data);
	if (ret_val) {
		e_dbg("NVM Read Error\n");
		return ret_val;
	}

	if (*data == ID_LED_RESERVED_0000 ||
	    *data == ID_LED_RESERVED_FFFF)
		*data = ID_LED_DEFAULT_ICH8LAN;

	return 0;
}

/**
 *  e1000_id_led_init_pchlan - store LED configurations
 *  @hw: pointer to the HW structure
 *
 *  PCH does not control LEDs via the LEDCTL register, rather it uses
 *  the PHY LED configuration register.
 *
 *  PCH also does not have an "always on" or "always off" mode which
 *  complicates the ID feature.  Instead of using the "on" mode to indicate
 *  in ledctl_mode2 the LEDs to use for ID (see e1000e_id_led_init()),
 *  use "link_up" mode.  The LEDs will still ID on request if there is no
 *  link based on logic in e1000_led_[on|off]_pchlan().
 **/
static s32 e1000_id_led_init_pchlan(struct e1000_hw *hw)
{
	struct e1000_mac_info *mac = &hw->mac;
	s32 ret_val;
	const u32 ledctl_on = E1000_LEDCTL_MODE_LINK_UP;
	const u32 ledctl_off = E1000_LEDCTL_MODE_LINK_UP | E1000_PHY_LED0_IVRT;
	u16 data, i, temp, shift;

	/* Get default ID LED modes */
	ret_val = hw->nvm.ops.valid_led_default(hw, &data);
	if (ret_val)
		goto out;

	mac->ledctl_default = er32(LEDCTL);
	mac->ledctl_mode1 = mac->ledctl_default;
	mac->ledctl_mode2 = mac->ledctl_default;

	for (i = 0; i < 4; i++) {
		temp = (data >> (i << 2)) & E1000_LEDCTL_LED0_MODE_MASK;
		shift = (i * 5);
		switch (temp) {
		case ID_LED_ON1_DEF2:
		case ID_LED_ON1_ON2:
		case ID_LED_ON1_OFF2:
			mac->ledctl_mode1 &= ~(E1000_PHY_LED0_MASK << shift);
			mac->ledctl_mode1 |= (ledctl_on << shift);
			break;
		case ID_LED_OFF1_DEF2:
		case ID_LED_OFF1_ON2:
		case ID_LED_OFF1_OFF2:
			mac->ledctl_mode1 &= ~(E1000_PHY_LED0_MASK << shift);
			mac->ledctl_mode1 |= (ledctl_off << shift);
			break;
		default:
			/* Do nothing */
			break;
		}
		switch (temp) {
		case ID_LED_DEF1_ON2:
		case ID_LED_ON1_ON2:
		case ID_LED_OFF1_ON2:
			mac->ledctl_mode2 &= ~(E1000_PHY_LED0_MASK << shift);
			mac->ledctl_mode2 |= (ledctl_on << shift);
			break;
		case ID_LED_DEF1_OFF2:
		case ID_LED_ON1_OFF2:
		case ID_LED_OFF1_OFF2:
			mac->ledctl_mode2 &= ~(E1000_PHY_LED0_MASK << shift);
			mac->ledctl_mode2 |= (ledctl_off << shift);
			break;
		default:
			/* Do nothing */
			break;
		}
	}

out:
	return ret_val;
}

/**
 *  e1000_get_bus_info_ich8lan - Get/Set the bus type and width
 *  @hw: pointer to the HW structure
 *
 *  ICH8 use the PCI Express bus, but does not contain a PCI Express Capability
 *  register, so the the bus width is hard coded.
 **/
static s32 e1000_get_bus_info_ich8lan(struct e1000_hw *hw)
{
	struct e1000_bus_info *bus = &hw->bus;
	s32 ret_val;

	ret_val = e1000e_get_bus_info_pcie(hw);

	/*
	 * ICH devices are "PCI Express"-ish.  They have
	 * a configuration space, but do not contain
	 * PCI Express Capability registers, so bus width
	 * must be hardcoded.
	 */
	if (bus->width == e1000_bus_width_unknown)
		bus->width = e1000_bus_width_pcie_x1;

	return ret_val;
}

/**
 *  e1000_reset_hw_ich8lan - Reset the hardware
 *  @hw: pointer to the HW structure
 *
 *  Does a full reset of the hardware which includes a reset of the PHY and
 *  MAC.
 **/
static s32 e1000_reset_hw_ich8lan(struct e1000_hw *hw)
{
	struct e1000_dev_spec_ich8lan *dev_spec = &hw->dev_spec.ich8lan;
	u16 reg;
	u32 ctrl, kab;
	s32 ret_val;

	/*
	 * Prevent the PCI-E bus from sticking if there is no TLP connection
	 * on the last TLP read/write transaction when MAC is reset.
	 */
	ret_val = e1000e_disable_pcie_master(hw);
	if (ret_val)
		e_dbg("PCI-E Master disable polling has failed.\n");

	e_dbg("Masking off all interrupts\n");
	ew32(IMC, 0xffffffff);

	/*
	 * Disable the Transmit and Receive units.  Then delay to allow
	 * any pending transactions to complete before we hit the MAC
	 * with the global reset.
	 */
	ew32(RCTL, 0);
	ew32(TCTL, E1000_TCTL_PSP);
	e1e_flush();

	usleep_range(10000, 20000);

	/* Workaround for ICH8 bit corruption issue in FIFO memory */
	if (hw->mac.type == e1000_ich8lan) {
		/* Set Tx and Rx buffer allocation to 8k apiece. */
		ew32(PBA, E1000_PBA_8K);
		/* Set Packet Buffer Size to 16k. */
		ew32(PBS, E1000_PBS_16K);
	}

	if (hw->mac.type == e1000_pchlan) {
		/* Save the NVM K1 bit setting*/
		ret_val = e1000_read_nvm(hw, E1000_NVM_K1_CONFIG, 1, &reg);
		if (ret_val)
			return ret_val;

		if (reg & E1000_NVM_K1_ENABLE)
			dev_spec->nvm_k1_enabled = true;
		else
			dev_spec->nvm_k1_enabled = false;
	}

	ctrl = er32(CTRL);

	if (!e1000_check_reset_block(hw)) {
		/*
		 * Full-chip reset requires MAC and PHY reset at the same
		 * time to make sure the interface between MAC and the
		 * external PHY is reset.
		 */
		ctrl |= E1000_CTRL_PHY_RST;

		/*
		 * Gate automatic PHY configuration by hardware on
		 * non-managed 82579
		 */
		if ((hw->mac.type == e1000_pch2lan) &&
		    !(er32(FWSM) & E1000_ICH_FWSM_FW_VALID))
			e1000_gate_hw_phy_config_ich8lan(hw, true);
	}
	ret_val = e1000_acquire_swflag_ich8lan(hw);
	e_dbg("Issuing a global reset to ich8lan\n");
	ew32(CTRL, (ctrl | E1000_CTRL_RST));
	msleep(20);

	if (!ret_val)
		e1000_release_swflag_ich8lan(hw);

	if (ctrl & E1000_CTRL_PHY_RST) {
		ret_val = hw->phy.ops.get_cfg_done(hw);
		if (ret_val)
			goto out;

		ret_val = e1000_post_phy_reset_ich8lan(hw);
		if (ret_val)
			goto out;
	}

	/*
	 * For PCH, this write will make sure that any noise
	 * will be detected as a CRC error and be dropped rather than show up
	 * as a bad packet to the DMA engine.
	 */
	if (hw->mac.type == e1000_pchlan)
		ew32(CRC_OFFSET, 0x65656565);

	ew32(IMC, 0xffffffff);
	er32(ICR);

	kab = er32(KABGTXD);
	kab |= E1000_KABGTXD_BGSQLBIAS;
	ew32(KABGTXD, kab);

out:
	return ret_val;
}

/**
 *  e1000_init_hw_ich8lan - Initialize the hardware
 *  @hw: pointer to the HW structure
 *
 *  Prepares the hardware for transmit and receive by doing the following:
 *   - initialize hardware bits
 *   - initialize LED identification
 *   - setup receive address registers
 *   - setup flow control
 *   - setup transmit descriptors
 *   - clear statistics
 **/
static s32 e1000_init_hw_ich8lan(struct e1000_hw *hw)
{
	struct e1000_mac_info *mac = &hw->mac;
	u32 ctrl_ext, txdctl, snoop;
	s32 ret_val;
	u16 i;

	e1000_initialize_hw_bits_ich8lan(hw);

	/* Initialize identification LED */
	ret_val = mac->ops.id_led_init(hw);
	if (ret_val)
		e_dbg("Error initializing identification LED\n");
		/* This is not fatal and we should not stop init due to this */

	/* Setup the receive address. */
	e1000e_init_rx_addrs(hw, mac->rar_entry_count);

	/* Zero out the Multicast HASH table */
	e_dbg("Zeroing the MTA\n");
	for (i = 0; i < mac->mta_reg_count; i++)
		E1000_WRITE_REG_ARRAY(hw, E1000_MTA, i, 0);

	/*
	 * The 82578 Rx buffer will stall if wakeup is enabled in host and
	 * the ME.  Reading the BM_WUC register will clear the host wakeup bit.
	 * Reset the phy after disabling host wakeup to reset the Rx buffer.
	 */
	if (hw->phy.type == e1000_phy_82578) {
		e1e_rphy(hw, BM_WUC, &i);
		ret_val = e1000_phy_hw_reset_ich8lan(hw);
		if (ret_val)
			return ret_val;
	}

	/* Setup link and flow control */
	ret_val = e1000_setup_link_ich8lan(hw);

	/* Set the transmit descriptor write-back policy for both queues */
	txdctl = er32(TXDCTL(0));
	txdctl = (txdctl & ~E1000_TXDCTL_WTHRESH) |
		 E1000_TXDCTL_FULL_TX_DESC_WB;
	txdctl = (txdctl & ~E1000_TXDCTL_PTHRESH) |
		 E1000_TXDCTL_MAX_TX_DESC_PREFETCH;
	ew32(TXDCTL(0), txdctl);
	txdctl = er32(TXDCTL(1));
	txdctl = (txdctl & ~E1000_TXDCTL_WTHRESH) |
		 E1000_TXDCTL_FULL_TX_DESC_WB;
	txdctl = (txdctl & ~E1000_TXDCTL_PTHRESH) |
		 E1000_TXDCTL_MAX_TX_DESC_PREFETCH;
	ew32(TXDCTL(1), txdctl);

	/*
	 * ICH8 has opposite polarity of no_snoop bits.
	 * By default, we should use snoop behavior.
	 */
	if (mac->type == e1000_ich8lan)
		snoop = PCIE_ICH8_SNOOP_ALL;
	else
		snoop = (u32) ~(PCIE_NO_SNOOP_ALL);
	e1000e_set_pcie_no_snoop(hw, snoop);

	ctrl_ext = er32(CTRL_EXT);
	ctrl_ext |= E1000_CTRL_EXT_RO_DIS;
	ew32(CTRL_EXT, ctrl_ext);

	/*
	 * Clear all of the statistics registers (clear on read).  It is
	 * important that we do this after we have tried to establish link
	 * because the symbol error count will increment wildly if there
	 * is no link.
	 */
	e1000_clear_hw_cntrs_ich8lan(hw);

	return 0;
}
/**
 *  e1000_initialize_hw_bits_ich8lan - Initialize required hardware bits
 *  @hw: pointer to the HW structure
 *
 *  Sets/Clears required hardware bits necessary for correctly setting up the
 *  hardware for transmit and receive.
 **/
static void e1000_initialize_hw_bits_ich8lan(struct e1000_hw *hw)
{
	u32 reg;

	/* Extended Device Control */
	reg = er32(CTRL_EXT);
	reg |= (1 << 22);
	/* Enable PHY low-power state when MAC is at D3 w/o WoL */
	if (hw->mac.type >= e1000_pchlan)
		reg |= E1000_CTRL_EXT_PHYPDEN;
	ew32(CTRL_EXT, reg);

	/* Transmit Descriptor Control 0 */
	reg = er32(TXDCTL(0));
	reg |= (1 << 22);
	ew32(TXDCTL(0), reg);

	/* Transmit Descriptor Control 1 */
	reg = er32(TXDCTL(1));
	reg |= (1 << 22);
	ew32(TXDCTL(1), reg);

	/* Transmit Arbitration Control 0 */
	reg = er32(TARC(0));
	if (hw->mac.type == e1000_ich8lan)
		reg |= (1 << 28) | (1 << 29);
	reg |= (1 << 23) | (1 << 24) | (1 << 26) | (1 << 27);
	ew32(TARC(0), reg);

	/* Transmit Arbitration Control 1 */
	reg = er32(TARC(1));
	if (er32(TCTL) & E1000_TCTL_MULR)
		reg &= ~(1 << 28);
	else
		reg |= (1 << 28);
	reg |= (1 << 24) | (1 << 26) | (1 << 30);
	ew32(TARC(1), reg);

	/* Device Status */
	if (hw->mac.type == e1000_ich8lan) {
		reg = er32(STATUS);
		reg &= ~(1 << 31);
		ew32(STATUS, reg);
	}

	/*
	 * work-around descriptor data corruption issue during nfs v2 udp
	 * traffic, just disable the nfs filtering capability
	 */
	reg = er32(RFCTL);
	reg |= (E1000_RFCTL_NFSW_DIS | E1000_RFCTL_NFSR_DIS);
	ew32(RFCTL, reg);
}

/**
 *  e1000_setup_link_ich8lan - Setup flow control and link settings
 *  @hw: pointer to the HW structure
 *
 *  Determines which flow control settings to use, then configures flow
 *  control.  Calls the appropriate media-specific link configuration
 *  function.  Assuming the adapter has a valid link partner, a valid link
 *  should be established.  Assumes the hardware has previously been reset
 *  and the transmitter and receiver are not enabled.
 **/
static s32 e1000_setup_link_ich8lan(struct e1000_hw *hw)
{
	s32 ret_val;

	if (e1000_check_reset_block(hw))
		return 0;

	/*
	 * ICH parts do not have a word in the NVM to determine
	 * the default flow control setting, so we explicitly
	 * set it to full.
	 */
	if (hw->fc.requested_mode == e1000_fc_default) {
		/* Workaround h/w hang when Tx flow control enabled */
		if (hw->mac.type == e1000_pchlan)
			hw->fc.requested_mode = e1000_fc_rx_pause;
		else
			hw->fc.requested_mode = e1000_fc_full;
	}

	/*
	 * Save off the requested flow control mode for use later.  Depending
	 * on the link partner's capabilities, we may or may not use this mode.
	 */
	hw->fc.current_mode = hw->fc.requested_mode;

	e_dbg("After fix-ups FlowControl is now = %x\n",
		hw->fc.current_mode);

	/* Continue to configure the copper link. */
	ret_val = e1000_setup_copper_link_ich8lan(hw);
	if (ret_val)
		return ret_val;

	ew32(FCTTV, hw->fc.pause_time);
	if ((hw->phy.type == e1000_phy_82578) ||
	    (hw->phy.type == e1000_phy_82579) ||
	    (hw->phy.type == e1000_phy_82577)) {
		ew32(FCRTV_PCH, hw->fc.refresh_time);

		ret_val = e1e_wphy(hw, PHY_REG(BM_PORT_CTRL_PAGE, 27),
				   hw->fc.pause_time);
		if (ret_val)
			return ret_val;
	}

	return e1000e_set_fc_watermarks(hw);
}

/**
 *  e1000_setup_copper_link_ich8lan - Configure MAC/PHY interface
 *  @hw: pointer to the HW structure
 *
 *  Configures the kumeran interface to the PHY to wait the appropriate time
 *  when polling the PHY, then call the generic setup_copper_link to finish
 *  configuring the copper link.
 **/
static s32 e1000_setup_copper_link_ich8lan(struct e1000_hw *hw)
{
	u32 ctrl;
	s32 ret_val;
	u16 reg_data;

	ctrl = er32(CTRL);
	ctrl |= E1000_CTRL_SLU;
	ctrl &= ~(E1000_CTRL_FRCSPD | E1000_CTRL_FRCDPX);
	ew32(CTRL, ctrl);

	/*
	 * Set the mac to wait the maximum time between each iteration
	 * and increase the max iterations when polling the phy;
	 * this fixes erroneous timeouts at 10Mbps.
	 */
	ret_val = e1000e_write_kmrn_reg(hw, E1000_KMRNCTRLSTA_TIMEOUTS, 0xFFFF);
	if (ret_val)
		return ret_val;
	ret_val = e1000e_read_kmrn_reg(hw, E1000_KMRNCTRLSTA_INBAND_PARAM,
	                               &reg_data);
	if (ret_val)
		return ret_val;
	reg_data |= 0x3F;
	ret_val = e1000e_write_kmrn_reg(hw, E1000_KMRNCTRLSTA_INBAND_PARAM,
	                                reg_data);
	if (ret_val)
		return ret_val;

	switch (hw->phy.type) {
	case e1000_phy_igp_3:
		ret_val = e1000e_copper_link_setup_igp(hw);
		if (ret_val)
			return ret_val;
		break;
	case e1000_phy_bm:
	case e1000_phy_82578:
		ret_val = e1000e_copper_link_setup_m88(hw);
		if (ret_val)
			return ret_val;
		break;
	case e1000_phy_82577:
	case e1000_phy_82579:
		ret_val = e1000_copper_link_setup_82577(hw);
		if (ret_val)
			return ret_val;
		break;
	case e1000_phy_ife:
		ret_val = e1e_rphy(hw, IFE_PHY_MDIX_CONTROL, &reg_data);
		if (ret_val)
			return ret_val;

		reg_data &= ~IFE_PMC_AUTO_MDIX;

		switch (hw->phy.mdix) {
		case 1:
			reg_data &= ~IFE_PMC_FORCE_MDIX;
			break;
		case 2:
			reg_data |= IFE_PMC_FORCE_MDIX;
			break;
		case 0:
		default:
			reg_data |= IFE_PMC_AUTO_MDIX;
			break;
		}
		ret_val = e1e_wphy(hw, IFE_PHY_MDIX_CONTROL, reg_data);
		if (ret_val)
			return ret_val;
		break;
	default:
		break;
	}
	return e1000e_setup_copper_link(hw);
}

/**
 *  e1000_get_link_up_info_ich8lan - Get current link speed and duplex
 *  @hw: pointer to the HW structure
 *  @speed: pointer to store current link speed
 *  @duplex: pointer to store the current link duplex
 *
 *  Calls the generic get_speed_and_duplex to retrieve the current link
 *  information and then calls the Kumeran lock loss workaround for links at
 *  gigabit speeds.
 **/
static s32 e1000_get_link_up_info_ich8lan(struct e1000_hw *hw, u16 *speed,
					  u16 *duplex)
{
	s32 ret_val;

	ret_val = e1000e_get_speed_and_duplex_copper(hw, speed, duplex);
	if (ret_val)
		return ret_val;

	if ((hw->mac.type == e1000_ich8lan) &&
	    (hw->phy.type == e1000_phy_igp_3) &&
	    (*speed == SPEED_1000)) {
		ret_val = e1000_kmrn_lock_loss_workaround_ich8lan(hw);
	}

	return ret_val;
}

/**
 *  e1000_kmrn_lock_loss_workaround_ich8lan - Kumeran workaround
 *  @hw: pointer to the HW structure
 *
 *  Work-around for 82566 Kumeran PCS lock loss:
 *  On link status change (i.e. PCI reset, speed change) and link is up and
 *  speed is gigabit-
 *    0) if workaround is optionally disabled do nothing
 *    1) wait 1ms for Kumeran link to come up
 *    2) check Kumeran Diagnostic register PCS lock loss bit
 *    3) if not set the link is locked (all is good), otherwise...
 *    4) reset the PHY
 *    5) repeat up to 10 times
 *  Note: this is only called for IGP3 copper when speed is 1gb.
 **/
static s32 e1000_kmrn_lock_loss_workaround_ich8lan(struct e1000_hw *hw)
{
	struct e1000_dev_spec_ich8lan *dev_spec = &hw->dev_spec.ich8lan;
	u32 phy_ctrl;
	s32 ret_val;
	u16 i, data;
	bool link;

	if (!dev_spec->kmrn_lock_loss_workaround_enabled)
		return 0;

	/*
	 * Make sure link is up before proceeding.  If not just return.
	 * Attempting this while link is negotiating fouled up link
	 * stability
	 */
	ret_val = e1000e_phy_has_link_generic(hw, 1, 0, &link);
	if (!link)
		return 0;

	for (i = 0; i < 10; i++) {
		/* read once to clear */
		ret_val = e1e_rphy(hw, IGP3_KMRN_DIAG, &data);
		if (ret_val)
			return ret_val;
		/* and again to get new status */
		ret_val = e1e_rphy(hw, IGP3_KMRN_DIAG, &data);
		if (ret_val)
			return ret_val;

		/* check for PCS lock */
		if (!(data & IGP3_KMRN_DIAG_PCS_LOCK_LOSS))
			return 0;

		/* Issue PHY reset */
		e1000_phy_hw_reset(hw);
		mdelay(5);
	}
	/* Disable GigE link negotiation */
	phy_ctrl = er32(PHY_CTRL);
	phy_ctrl |= (E1000_PHY_CTRL_GBE_DISABLE |
		     E1000_PHY_CTRL_NOND0A_GBE_DISABLE);
	ew32(PHY_CTRL, phy_ctrl);

	/*
	 * Call gig speed drop workaround on Gig disable before accessing
	 * any PHY registers
	 */
	e1000e_gig_downshift_workaround_ich8lan(hw);

	/* unable to acquire PCS lock */
	return -E1000_ERR_PHY;
}

/**
 *  e1000_set_kmrn_lock_loss_workaround_ich8lan - Set Kumeran workaround state
 *  @hw: pointer to the HW structure
 *  @state: boolean value used to set the current Kumeran workaround state
 *
 *  If ICH8, set the current Kumeran workaround state (enabled - true
 *  /disabled - false).
 **/
void e1000e_set_kmrn_lock_loss_workaround_ich8lan(struct e1000_hw *hw,
						 bool state)
{
	struct e1000_dev_spec_ich8lan *dev_spec = &hw->dev_spec.ich8lan;

	if (hw->mac.type != e1000_ich8lan) {
		e_dbg("Workaround applies to ICH8 only.\n");
		return;
	}

	dev_spec->kmrn_lock_loss_workaround_enabled = state;
}

/**
 *  e1000_ipg3_phy_powerdown_workaround_ich8lan - Power down workaround on D3
 *  @hw: pointer to the HW structure
 *
 *  Workaround for 82566 power-down on D3 entry:
 *    1) disable gigabit link
 *    2) write VR power-down enable
 *    3) read it back
 *  Continue if successful, else issue LCD reset and repeat
 **/
void e1000e_igp3_phy_powerdown_workaround_ich8lan(struct e1000_hw *hw)
{
	u32 reg;
	u16 data;
	u8  retry = 0;

	if (hw->phy.type != e1000_phy_igp_3)
		return;

	/* Try the workaround twice (if needed) */
	do {
		/* Disable link */
		reg = er32(PHY_CTRL);
		reg |= (E1000_PHY_CTRL_GBE_DISABLE |
			E1000_PHY_CTRL_NOND0A_GBE_DISABLE);
		ew32(PHY_CTRL, reg);

		/*
		 * Call gig speed drop workaround on Gig disable before
		 * accessing any PHY registers
		 */
		if (hw->mac.type == e1000_ich8lan)
			e1000e_gig_downshift_workaround_ich8lan(hw);

		/* Write VR power-down enable */
		e1e_rphy(hw, IGP3_VR_CTRL, &data);
		data &= ~IGP3_VR_CTRL_DEV_POWERDOWN_MODE_MASK;
		e1e_wphy(hw, IGP3_VR_CTRL, data | IGP3_VR_CTRL_MODE_SHUTDOWN);

		/* Read it back and test */
		e1e_rphy(hw, IGP3_VR_CTRL, &data);
		data &= IGP3_VR_CTRL_DEV_POWERDOWN_MODE_MASK;
		if ((data == IGP3_VR_CTRL_MODE_SHUTDOWN) || retry)
			break;

		/* Issue PHY reset and repeat at most one more time */
		reg = er32(CTRL);
		ew32(CTRL, reg | E1000_CTRL_PHY_RST);
		retry++;
	} while (retry);
}

/**
 *  e1000e_gig_downshift_workaround_ich8lan - WoL from S5 stops working
 *  @hw: pointer to the HW structure
 *
 *  Steps to take when dropping from 1Gb/s (eg. link cable removal (LSC),
 *  LPLU, Gig disable, MDIC PHY reset):
 *    1) Set Kumeran Near-end loopback
 *    2) Clear Kumeran Near-end loopback
 *  Should only be called for ICH8[m] devices with IGP_3 Phy.
 **/
void e1000e_gig_downshift_workaround_ich8lan(struct e1000_hw *hw)
{
	s32 ret_val;
	u16 reg_data;

	if ((hw->mac.type != e1000_ich8lan) ||
	    (hw->phy.type != e1000_phy_igp_3))
		return;

	ret_val = e1000e_read_kmrn_reg(hw, E1000_KMRNCTRLSTA_DIAG_OFFSET,
				      &reg_data);
	if (ret_val)
		return;
	reg_data |= E1000_KMRNCTRLSTA_DIAG_NELPBK;
	ret_val = e1000e_write_kmrn_reg(hw, E1000_KMRNCTRLSTA_DIAG_OFFSET,
				       reg_data);
	if (ret_val)
		return;
	reg_data &= ~E1000_KMRNCTRLSTA_DIAG_NELPBK;
	ret_val = e1000e_write_kmrn_reg(hw, E1000_KMRNCTRLSTA_DIAG_OFFSET,
				       reg_data);
}

/**
 *  e1000e_disable_gig_wol_ich8lan - disable gig during WoL
 *  @hw: pointer to the HW structure
 *
 *  During S0 to Sx transition, it is possible the link remains at gig
 *  instead of negotiating to a lower speed.  Before going to Sx, set
 *  'LPLU Enabled' and 'Gig Disable' to force link speed negotiation
 *  to a lower speed.
 *
 *  Should only be called for applicable parts.
 **/
void e1000e_disable_gig_wol_ich8lan(struct e1000_hw *hw)
{
	u32 phy_ctrl;
	s32 ret_val;

	phy_ctrl = er32(PHY_CTRL);
	phy_ctrl |= E1000_PHY_CTRL_D0A_LPLU | E1000_PHY_CTRL_GBE_DISABLE;
	ew32(PHY_CTRL, phy_ctrl);

	if (hw->mac.type >= e1000_pchlan) {
		e1000_oem_bits_config_ich8lan(hw, false);
		ret_val = hw->phy.ops.acquire(hw);
		if (ret_val)
			return;
		e1000_write_smbus_addr(hw);
		hw->phy.ops.release(hw);
	}
}

/**
 *  e1000_cleanup_led_ich8lan - Restore the default LED operation
 *  @hw: pointer to the HW structure
 *
 *  Return the LED back to the default configuration.
 **/
static s32 e1000_cleanup_led_ich8lan(struct e1000_hw *hw)
{
	if (hw->phy.type == e1000_phy_ife)
		return e1e_wphy(hw, IFE_PHY_SPECIAL_CONTROL_LED, 0);

	ew32(LEDCTL, hw->mac.ledctl_default);
	return 0;
}

/**
 *  e1000_led_on_ich8lan - Turn LEDs on
 *  @hw: pointer to the HW structure
 *
 *  Turn on the LEDs.
 **/
static s32 e1000_led_on_ich8lan(struct e1000_hw *hw)
{
	if (hw->phy.type == e1000_phy_ife)
		return e1e_wphy(hw, IFE_PHY_SPECIAL_CONTROL_LED,
				(IFE_PSCL_PROBE_MODE | IFE_PSCL_PROBE_LEDS_ON));

	ew32(LEDCTL, hw->mac.ledctl_mode2);
	return 0;
}

/**
 *  e1000_led_off_ich8lan - Turn LEDs off
 *  @hw: pointer to the HW structure
 *
 *  Turn off the LEDs.
 **/
static s32 e1000_led_off_ich8lan(struct e1000_hw *hw)
{
	if (hw->phy.type == e1000_phy_ife)
		return e1e_wphy(hw, IFE_PHY_SPECIAL_CONTROL_LED,
				(IFE_PSCL_PROBE_MODE |
				 IFE_PSCL_PROBE_LEDS_OFF));

	ew32(LEDCTL, hw->mac.ledctl_mode1);
	return 0;
}

/**
 *  e1000_setup_led_pchlan - Configures SW controllable LED
 *  @hw: pointer to the HW structure
 *
 *  This prepares the SW controllable LED for use.
 **/
static s32 e1000_setup_led_pchlan(struct e1000_hw *hw)
{
	return e1e_wphy(hw, HV_LED_CONFIG, (u16)hw->mac.ledctl_mode1);
}

/**
 *  e1000_cleanup_led_pchlan - Restore the default LED operation
 *  @hw: pointer to the HW structure
 *
 *  Return the LED back to the default configuration.
 **/
static s32 e1000_cleanup_led_pchlan(struct e1000_hw *hw)
{
	return e1e_wphy(hw, HV_LED_CONFIG, (u16)hw->mac.ledctl_default);
}

/**
 *  e1000_led_on_pchlan - Turn LEDs on
 *  @hw: pointer to the HW structure
 *
 *  Turn on the LEDs.
 **/
static s32 e1000_led_on_pchlan(struct e1000_hw *hw)
{
	u16 data = (u16)hw->mac.ledctl_mode2;
	u32 i, led;

	/*
	 * If no link, then turn LED on by setting the invert bit
	 * for each LED that's mode is "link_up" in ledctl_mode2.
	 */
	if (!(er32(STATUS) & E1000_STATUS_LU)) {
		for (i = 0; i < 3; i++) {
			led = (data >> (i * 5)) & E1000_PHY_LED0_MASK;
			if ((led & E1000_PHY_LED0_MODE_MASK) !=
			    E1000_LEDCTL_MODE_LINK_UP)
				continue;
			if (led & E1000_PHY_LED0_IVRT)
				data &= ~(E1000_PHY_LED0_IVRT << (i * 5));
			else
				data |= (E1000_PHY_LED0_IVRT << (i * 5));
		}
	}

	return e1e_wphy(hw, HV_LED_CONFIG, data);
}

/**
 *  e1000_led_off_pchlan - Turn LEDs off
 *  @hw: pointer to the HW structure
 *
 *  Turn off the LEDs.
 **/
static s32 e1000_led_off_pchlan(struct e1000_hw *hw)
{
	u16 data = (u16)hw->mac.ledctl_mode1;
	u32 i, led;

	/*
	 * If no link, then turn LED off by clearing the invert bit
	 * for each LED that's mode is "link_up" in ledctl_mode1.
	 */
	if (!(er32(STATUS) & E1000_STATUS_LU)) {
		for (i = 0; i < 3; i++) {
			led = (data >> (i * 5)) & E1000_PHY_LED0_MASK;
			if ((led & E1000_PHY_LED0_MODE_MASK) !=
			    E1000_LEDCTL_MODE_LINK_UP)
				continue;
			if (led & E1000_PHY_LED0_IVRT)
				data &= ~(E1000_PHY_LED0_IVRT << (i * 5));
			else
				data |= (E1000_PHY_LED0_IVRT << (i * 5));
		}
	}

	return e1e_wphy(hw, HV_LED_CONFIG, data);
}

/**
 *  e1000_get_cfg_done_ich8lan - Read config done bit after Full or PHY reset
 *  @hw: pointer to the HW structure
 *
 *  Read appropriate register for the config done bit for completion status
 *  and configure the PHY through s/w for EEPROM-less parts.
 *
 *  NOTE: some silicon which is EEPROM-less will fail trying to read the
 *  config done bit, so only an error is logged and continues.  If we were
 *  to return with error, EEPROM-less silicon would not be able to be reset
 *  or change link.
 **/
static s32 e1000_get_cfg_done_ich8lan(struct e1000_hw *hw)
{
	s32 ret_val = 0;
	u32 bank = 0;
	u32 status;

	e1000e_get_cfg_done(hw);

	/* Wait for indication from h/w that it has completed basic config */
	if (hw->mac.type >= e1000_ich10lan) {
		e1000_lan_init_done_ich8lan(hw);
	} else {
		ret_val = e1000e_get_auto_rd_done(hw);
		if (ret_val) {
			/*
			 * When auto config read does not complete, do not
			 * return with an error. This can happen in situations
			 * where there is no eeprom and prevents getting link.
			 */
			e_dbg("Auto Read Done did not complete\n");
			ret_val = 0;
		}
	}

	/* Clear PHY Reset Asserted bit */
	status = er32(STATUS);
	if (status & E1000_STATUS_PHYRA)
		ew32(STATUS, status & ~E1000_STATUS_PHYRA);
	else
		e_dbg("PHY Reset Asserted not set - needs delay\n");

	/* If EEPROM is not marked present, init the IGP 3 PHY manually */
	if (hw->mac.type <= e1000_ich9lan) {
		if (((er32(EECD) & E1000_EECD_PRES) == 0) &&
		    (hw->phy.type == e1000_phy_igp_3)) {
			e1000e_phy_init_script_igp3(hw);
		}
	} else {
		if (e1000_valid_nvm_bank_detect_ich8lan(hw, &bank)) {
			/* Maybe we should do a basic PHY config */
			e_dbg("EEPROM not present\n");
			ret_val = -E1000_ERR_CONFIG;
		}
	}

	return ret_val;
}

/**
 * e1000_power_down_phy_copper_ich8lan - Remove link during PHY power down
 * @hw: pointer to the HW structure
 *
 * In the case of a PHY power down to save power, or to turn off link during a
 * driver unload, or wake on lan is not enabled, remove the link.
 **/
static void e1000_power_down_phy_copper_ich8lan(struct e1000_hw *hw)
{
	/* If the management interface is not enabled, then power down */
	if (!(hw->mac.ops.check_mng_mode(hw) ||
	      hw->phy.ops.check_reset_block(hw)))
		e1000_power_down_phy_copper(hw);
}

/**
 *  e1000_clear_hw_cntrs_ich8lan - Clear statistical counters
 *  @hw: pointer to the HW structure
 *
 *  Clears hardware counters specific to the silicon family and calls
 *  clear_hw_cntrs_generic to clear all general purpose counters.
 **/
static void e1000_clear_hw_cntrs_ich8lan(struct e1000_hw *hw)
{
	u16 phy_data;

	e1000e_clear_hw_cntrs_base(hw);

	er32(ALGNERRC);
	er32(RXERRC);
	er32(TNCRS);
	er32(CEXTERR);
	er32(TSCTC);
	er32(TSCTFC);

	er32(MGTPRC);
	er32(MGTPDC);
	er32(MGTPTC);

	er32(IAC);
	er32(ICRXOC);

	/* Clear PHY statistics registers */
	if ((hw->phy.type == e1000_phy_82578) ||
	    (hw->phy.type == e1000_phy_82579) ||
	    (hw->phy.type == e1000_phy_82577)) {
		e1e_rphy(hw, HV_SCC_UPPER, &phy_data);
		e1e_rphy(hw, HV_SCC_LOWER, &phy_data);
		e1e_rphy(hw, HV_ECOL_UPPER, &phy_data);
		e1e_rphy(hw, HV_ECOL_LOWER, &phy_data);
		e1e_rphy(hw, HV_MCC_UPPER, &phy_data);
		e1e_rphy(hw, HV_MCC_LOWER, &phy_data);
		e1e_rphy(hw, HV_LATECOL_UPPER, &phy_data);
		e1e_rphy(hw, HV_LATECOL_LOWER, &phy_data);
		e1e_rphy(hw, HV_COLC_UPPER, &phy_data);
		e1e_rphy(hw, HV_COLC_LOWER, &phy_data);
		e1e_rphy(hw, HV_DC_UPPER, &phy_data);
		e1e_rphy(hw, HV_DC_LOWER, &phy_data);
		e1e_rphy(hw, HV_TNCRS_UPPER, &phy_data);
		e1e_rphy(hw, HV_TNCRS_LOWER, &phy_data);
	}
}

static struct e1000_mac_operations ich8_mac_ops = {
	.id_led_init		= e1000e_id_led_init,
	/* check_mng_mode dependent on mac type */
	.check_for_link		= e1000_check_for_copper_link_ich8lan,
	/* cleanup_led dependent on mac type */
	.clear_hw_cntrs		= e1000_clear_hw_cntrs_ich8lan,
	.get_bus_info		= e1000_get_bus_info_ich8lan,
	.set_lan_id		= e1000_set_lan_id_single_port,
	.get_link_up_info	= e1000_get_link_up_info_ich8lan,
	/* led_on dependent on mac type */
	/* led_off dependent on mac type */
	.update_mc_addr_list	= e1000e_update_mc_addr_list_generic,
	.reset_hw		= e1000_reset_hw_ich8lan,
	.init_hw		= e1000_init_hw_ich8lan,
	.setup_link		= e1000_setup_link_ich8lan,
	.setup_physical_interface= e1000_setup_copper_link_ich8lan,
	/* id_led_init dependent on mac type */
};

static struct e1000_phy_operations ich8_phy_ops = {
	.acquire		= e1000_acquire_swflag_ich8lan,
	.check_reset_block	= e1000_check_reset_block_ich8lan,
	.commit			= NULL,
	.get_cfg_done		= e1000_get_cfg_done_ich8lan,
	.get_cable_length	= e1000e_get_cable_length_igp_2,
	.read_reg		= e1000e_read_phy_reg_igp,
	.release		= e1000_release_swflag_ich8lan,
	.reset			= e1000_phy_hw_reset_ich8lan,
	.set_d0_lplu_state	= e1000_set_d0_lplu_state_ich8lan,
	.set_d3_lplu_state	= e1000_set_d3_lplu_state_ich8lan,
	.write_reg		= e1000e_write_phy_reg_igp,
};

static struct e1000_nvm_operations ich8_nvm_ops = {
	.acquire		= e1000_acquire_nvm_ich8lan,
	.read		 	= e1000_read_nvm_ich8lan,
	.release		= e1000_release_nvm_ich8lan,
	.update			= e1000_update_nvm_checksum_ich8lan,
	.valid_led_default	= e1000_valid_led_default_ich8lan,
	.validate		= e1000_validate_nvm_checksum_ich8lan,
	.write			= e1000_write_nvm_ich8lan,
};

struct e1000_info e1000_ich8_info = {
	.mac			= e1000_ich8lan,
	.flags			= FLAG_HAS_WOL
				  | FLAG_IS_ICH
				  | FLAG_RX_CSUM_ENABLED
				  | FLAG_HAS_CTRLEXT_ON_LOAD
				  | FLAG_HAS_AMT
				  | FLAG_HAS_FLASH
				  | FLAG_APME_IN_WUC,
	.pba			= 8,
	.max_hw_frame_size	= ETH_FRAME_LEN + ETH_FCS_LEN,
	.get_variants		= e1000_get_variants_ich8lan,
	.mac_ops		= &ich8_mac_ops,
	.phy_ops		= &ich8_phy_ops,
	.nvm_ops		= &ich8_nvm_ops,
};

struct e1000_info e1000_ich9_info = {
	.mac			= e1000_ich9lan,
	.flags			= FLAG_HAS_JUMBO_FRAMES
				  | FLAG_IS_ICH
				  | FLAG_HAS_WOL
				  | FLAG_RX_CSUM_ENABLED
				  | FLAG_HAS_CTRLEXT_ON_LOAD
				  | FLAG_HAS_AMT
				  | FLAG_HAS_ERT
				  | FLAG_HAS_FLASH
				  | FLAG_APME_IN_WUC,
	.pba			= 10,
	.max_hw_frame_size	= DEFAULT_JUMBO,
	.get_variants		= e1000_get_variants_ich8lan,
	.mac_ops		= &ich8_mac_ops,
	.phy_ops		= &ich8_phy_ops,
	.nvm_ops		= &ich8_nvm_ops,
};

struct e1000_info e1000_ich10_info = {
	.mac			= e1000_ich10lan,
	.flags			= FLAG_HAS_JUMBO_FRAMES
				  | FLAG_IS_ICH
				  | FLAG_HAS_WOL
				  | FLAG_RX_CSUM_ENABLED
				  | FLAG_HAS_CTRLEXT_ON_LOAD
				  | FLAG_HAS_AMT
				  | FLAG_HAS_ERT
				  | FLAG_HAS_FLASH
				  | FLAG_APME_IN_WUC,
	.pba			= 10,
	.max_hw_frame_size	= DEFAULT_JUMBO,
	.get_variants		= e1000_get_variants_ich8lan,
	.mac_ops		= &ich8_mac_ops,
	.phy_ops		= &ich8_phy_ops,
	.nvm_ops		= &ich8_nvm_ops,
};

struct e1000_info e1000_pch_info = {
	.mac			= e1000_pchlan,
	.flags			= FLAG_IS_ICH
				  | FLAG_HAS_WOL
				  | FLAG_RX_CSUM_ENABLED
				  | FLAG_HAS_CTRLEXT_ON_LOAD
				  | FLAG_HAS_AMT
				  | FLAG_HAS_FLASH
				  | FLAG_HAS_JUMBO_FRAMES
				  | FLAG_DISABLE_FC_PAUSE_TIME /* errata */
				  | FLAG_APME_IN_WUC,
	.flags2			= FLAG2_HAS_PHY_STATS,
	.pba			= 26,
	.max_hw_frame_size	= 4096,
	.get_variants		= e1000_get_variants_ich8lan,
	.mac_ops		= &ich8_mac_ops,
	.phy_ops		= &ich8_phy_ops,
	.nvm_ops		= &ich8_nvm_ops,
};

struct e1000_info e1000_pch2_info = {
	.mac			= e1000_pch2lan,
	.flags			= FLAG_IS_ICH
				  | FLAG_HAS_WOL
				  | FLAG_RX_CSUM_ENABLED
				  | FLAG_HAS_CTRLEXT_ON_LOAD
				  | FLAG_HAS_AMT
				  | FLAG_HAS_FLASH
				  | FLAG_HAS_JUMBO_FRAMES
				  | FLAG_APME_IN_WUC,
	.flags2			= FLAG2_HAS_PHY_STATS
				  | FLAG2_HAS_EEE,
	.pba			= 26,
	.max_hw_frame_size	= DEFAULT_JUMBO,
	.get_variants		= e1000_get_variants_ich8lan,
	.mac_ops		= &ich8_mac_ops,
	.phy_ops		= &ich8_phy_ops,
	.nvm_ops		= &ich8_nvm_ops,
};<|MERGE_RESOLUTION|>--- conflicted
+++ resolved
@@ -1741,11 +1741,7 @@
 	if (hw->mac.type == e1000_pch2lan) {
 		/* Ungate automatic PHY configuration on non-managed 82579 */
 		if (!(er32(FWSM) & E1000_ICH_FWSM_FW_VALID)) {
-<<<<<<< HEAD
-			msleep(10);
-=======
 			usleep_range(10000, 20000);
->>>>>>> d762f438
 			e1000_gate_hw_phy_config_ich8lan(hw, false);
 		}
 
