/*****************************************************************************/

/*
 *      devio.c  --  User space communication with USB devices.
 *
 *      Copyright (C) 1999-2000  Thomas Sailer (sailer@ife.ee.ethz.ch)
 *
 *      This program is free software; you can redistribute it and/or modify
 *      it under the terms of the GNU General Public License as published by
 *      the Free Software Foundation; either version 2 of the License, or
 *      (at your option) any later version.
 *
 *      This program is distributed in the hope that it will be useful,
 *      but WITHOUT ANY WARRANTY; without even the implied warranty of
 *      MERCHANTABILITY or FITNESS FOR A PARTICULAR PURPOSE.  See the
 *      GNU General Public License for more details.
 *
 *      You should have received a copy of the GNU General Public License
 *      along with this program; if not, write to the Free Software
 *      Foundation, Inc., 675 Mass Ave, Cambridge, MA 02139, USA.
 *
 *  This file implements the usbfs/x/y files, where
 *  x is the bus number and y the device number.
 *
 *  It allows user space programs/"drivers" to communicate directly
 *  with USB devices without intervening kernel driver.
 *
 *  Revision history
 *    22.12.1999   0.1   Initial release (split from proc_usb.c)
 *    04.01.2000   0.2   Turned into its own filesystem
 *    30.09.2005   0.3   Fix user-triggerable oops in async URB delivery
 *    			 (CAN-2005-3055)
 */

/*****************************************************************************/

#include <linux/fs.h>
#include <linux/mm.h>
#include <linux/slab.h>
#include <linux/signal.h>
#include <linux/poll.h>
#include <linux/module.h>
#include <linux/string.h>
#include <linux/usb.h>
#include <linux/usbdevice_fs.h>
#include <linux/usb/hcd.h>	/* for usbcore internals */
#include <linux/cdev.h>
#include <linux/notifier.h>
#include <linux/security.h>
#include <linux/user_namespace.h>
#include <linux/scatterlist.h>
#include <linux/uaccess.h>
#include <asm/byteorder.h>
#include <linux/moduleparam.h>

#include "usb.h"

#define USB_MAXBUS			64
#define USB_DEVICE_MAX			(USB_MAXBUS * 128)
#define USB_SG_SIZE			16384 /* split-size for large txs */

/* Mutual exclusion for removal, open, and release */
DEFINE_MUTEX(usbfs_mutex);

struct usb_dev_state {
	struct list_head list;      /* state list */
	struct usb_device *dev;
	struct file *file;
	spinlock_t lock;            /* protects the async urb lists */
	struct list_head async_pending;
	struct list_head async_completed;
	wait_queue_head_t wait;     /* wake up if a request completed */
	unsigned int discsignr;
	struct pid *disc_pid;
	const struct cred *cred;
	void __user *disccontext;
	unsigned long ifclaimed;
	u32 secid;
	u32 disabled_bulk_eps;
};

struct async {
	struct list_head asynclist;
	struct usb_dev_state *ps;
	struct pid *pid;
	const struct cred *cred;
	unsigned int signr;
	unsigned int ifnum;
	void __user *userbuffer;
	void __user *userurb;
	struct urb *urb;
	unsigned int mem_usage;
	int status;
	u32 secid;
	u8 bulk_addr;
	u8 bulk_status;
};

static bool usbfs_snoop;
module_param(usbfs_snoop, bool, S_IRUGO | S_IWUSR);
MODULE_PARM_DESC(usbfs_snoop, "true to log all usbfs traffic");

#define snoop(dev, format, arg...)				\
	do {							\
		if (usbfs_snoop)				\
			dev_info(dev , format , ## arg);	\
	} while (0)

enum snoop_when {
	SUBMIT, COMPLETE
};

#define USB_DEVICE_DEV		MKDEV(USB_DEVICE_MAJOR, 0)

/* Limit on the total amount of memory we can allocate for transfers */
static unsigned usbfs_memory_mb = 16;
module_param(usbfs_memory_mb, uint, 0644);
MODULE_PARM_DESC(usbfs_memory_mb,
		"maximum MB allowed for usbfs buffers (0 = no limit)");

/* Hard limit, necessary to avoid arithmetic overflow */
#define USBFS_XFER_MAX		(UINT_MAX / 2 - 1000000)

static atomic_t usbfs_memory_usage;	/* Total memory currently allocated */

/* Check whether it's okay to allocate more memory for a transfer */
static int usbfs_increase_memory_usage(unsigned amount)
{
	unsigned lim;

	/*
	 * Convert usbfs_memory_mb to bytes, avoiding overflows.
	 * 0 means use the hard limit (effectively unlimited).
	 */
	lim = ACCESS_ONCE(usbfs_memory_mb);
	if (lim == 0 || lim > (USBFS_XFER_MAX >> 20))
		lim = USBFS_XFER_MAX;
	else
		lim <<= 20;

	atomic_add(amount, &usbfs_memory_usage);
	if (atomic_read(&usbfs_memory_usage) <= lim)
		return 0;
	atomic_sub(amount, &usbfs_memory_usage);
	return -ENOMEM;
}

/* Memory for a transfer is being deallocated */
static void usbfs_decrease_memory_usage(unsigned amount)
{
	atomic_sub(amount, &usbfs_memory_usage);
}

static int connected(struct usb_dev_state *ps)
{
	return (!list_empty(&ps->list) &&
			ps->dev->state != USB_STATE_NOTATTACHED);
}

static loff_t usbdev_lseek(struct file *file, loff_t offset, int orig)
{
	loff_t ret;

	mutex_lock(&file_inode(file)->i_mutex);

	switch (orig) {
	case 0:
		file->f_pos = offset;
		ret = file->f_pos;
		break;
	case 1:
		file->f_pos += offset;
		ret = file->f_pos;
		break;
	case 2:
	default:
		ret = -EINVAL;
	}

	mutex_unlock(&file_inode(file)->i_mutex);
	return ret;
}

static ssize_t usbdev_read(struct file *file, char __user *buf, size_t nbytes,
			   loff_t *ppos)
{
	struct usb_dev_state *ps = file->private_data;
	struct usb_device *dev = ps->dev;
	ssize_t ret = 0;
	unsigned len;
	loff_t pos;
	int i;

	pos = *ppos;
	usb_lock_device(dev);
	if (!connected(ps)) {
		ret = -ENODEV;
		goto err;
	} else if (pos < 0) {
		ret = -EINVAL;
		goto err;
	}

	if (pos < sizeof(struct usb_device_descriptor)) {
		/* 18 bytes - fits on the stack */
		struct usb_device_descriptor temp_desc;

		memcpy(&temp_desc, &dev->descriptor, sizeof(dev->descriptor));
		le16_to_cpus(&temp_desc.bcdUSB);
		le16_to_cpus(&temp_desc.idVendor);
		le16_to_cpus(&temp_desc.idProduct);
		le16_to_cpus(&temp_desc.bcdDevice);

		len = sizeof(struct usb_device_descriptor) - pos;
		if (len > nbytes)
			len = nbytes;
		if (copy_to_user(buf, ((char *)&temp_desc) + pos, len)) {
			ret = -EFAULT;
			goto err;
		}

		*ppos += len;
		buf += len;
		nbytes -= len;
		ret += len;
	}

	pos = sizeof(struct usb_device_descriptor);
	for (i = 0; nbytes && i < dev->descriptor.bNumConfigurations; i++) {
		struct usb_config_descriptor *config =
			(struct usb_config_descriptor *)dev->rawdescriptors[i];
		unsigned int length = le16_to_cpu(config->wTotalLength);

		if (*ppos < pos + length) {

			/* The descriptor may claim to be longer than it
			 * really is.  Here is the actual allocated length. */
			unsigned alloclen =
				le16_to_cpu(dev->config[i].desc.wTotalLength);

			len = length - (*ppos - pos);
			if (len > nbytes)
				len = nbytes;

			/* Simply don't write (skip over) unallocated parts */
			if (alloclen > (*ppos - pos)) {
				alloclen -= (*ppos - pos);
				if (copy_to_user(buf,
				    dev->rawdescriptors[i] + (*ppos - pos),
				    min(len, alloclen))) {
					ret = -EFAULT;
					goto err;
				}
			}

			*ppos += len;
			buf += len;
			nbytes -= len;
			ret += len;
		}

		pos += length;
	}

err:
	usb_unlock_device(dev);
	return ret;
}

/*
 * async list handling
 */

static struct async *alloc_async(unsigned int numisoframes)
{
	struct async *as;

	as = kzalloc(sizeof(struct async), GFP_KERNEL);
	if (!as)
		return NULL;
	as->urb = usb_alloc_urb(numisoframes, GFP_KERNEL);
	if (!as->urb) {
		kfree(as);
		return NULL;
	}
	return as;
}

static void free_async(struct async *as)
{
	int i;

	put_pid(as->pid);
	if (as->cred)
		put_cred(as->cred);
	for (i = 0; i < as->urb->num_sgs; i++) {
		if (sg_page(&as->urb->sg[i]))
			kfree(sg_virt(&as->urb->sg[i]));
	}
	kfree(as->urb->sg);
	kfree(as->urb->transfer_buffer);
	kfree(as->urb->setup_packet);
	usb_free_urb(as->urb);
	usbfs_decrease_memory_usage(as->mem_usage);
	kfree(as);
}

static void async_newpending(struct async *as)
{
	struct usb_dev_state *ps = as->ps;
	unsigned long flags;

	spin_lock_irqsave(&ps->lock, flags);
	list_add_tail(&as->asynclist, &ps->async_pending);
	spin_unlock_irqrestore(&ps->lock, flags);
}

static void async_removepending(struct async *as)
{
	struct usb_dev_state *ps = as->ps;
	unsigned long flags;

	spin_lock_irqsave(&ps->lock, flags);
	list_del_init(&as->asynclist);
	spin_unlock_irqrestore(&ps->lock, flags);
}

static struct async *async_getcompleted(struct usb_dev_state *ps)
{
	unsigned long flags;
	struct async *as = NULL;

	spin_lock_irqsave(&ps->lock, flags);
	if (!list_empty(&ps->async_completed)) {
		as = list_entry(ps->async_completed.next, struct async,
				asynclist);
		list_del_init(&as->asynclist);
	}
	spin_unlock_irqrestore(&ps->lock, flags);
	return as;
}

static struct async *async_getpending(struct usb_dev_state *ps,
					     void __user *userurb)
{
	struct async *as;

	list_for_each_entry(as, &ps->async_pending, asynclist)
		if (as->userurb == userurb) {
			list_del_init(&as->asynclist);
			return as;
		}

	return NULL;
}

static void snoop_urb(struct usb_device *udev,
		void __user *userurb, int pipe, unsigned length,
		int timeout_or_status, enum snoop_when when,
		unsigned char *data, unsigned data_len)
{
	static const char *types[] = {"isoc", "int", "ctrl", "bulk"};
	static const char *dirs[] = {"out", "in"};
	int ep;
	const char *t, *d;

	if (!usbfs_snoop)
		return;

	ep = usb_pipeendpoint(pipe);
	t = types[usb_pipetype(pipe)];
	d = dirs[!!usb_pipein(pipe)];

	if (userurb) {		/* Async */
		if (when == SUBMIT)
			dev_info(&udev->dev, "userurb %p, ep%d %s-%s, "
					"length %u\n",
					userurb, ep, t, d, length);
		else
			dev_info(&udev->dev, "userurb %p, ep%d %s-%s, "
					"actual_length %u status %d\n",
					userurb, ep, t, d, length,
					timeout_or_status);
	} else {
		if (when == SUBMIT)
			dev_info(&udev->dev, "ep%d %s-%s, length %u, "
					"timeout %d\n",
					ep, t, d, length, timeout_or_status);
		else
			dev_info(&udev->dev, "ep%d %s-%s, actual_length %u, "
					"status %d\n",
					ep, t, d, length, timeout_or_status);
	}

	if (data && data_len > 0) {
		print_hex_dump(KERN_DEBUG, "data: ", DUMP_PREFIX_NONE, 32, 1,
			data, data_len, 1);
	}
}

static void snoop_urb_data(struct urb *urb, unsigned len)
{
	int i, size;

	if (!usbfs_snoop)
		return;

	if (urb->num_sgs == 0) {
		print_hex_dump(KERN_DEBUG, "data: ", DUMP_PREFIX_NONE, 32, 1,
			urb->transfer_buffer, len, 1);
		return;
	}

	for (i = 0; i < urb->num_sgs && len; i++) {
		size = (len > USB_SG_SIZE) ? USB_SG_SIZE : len;
		print_hex_dump(KERN_DEBUG, "data: ", DUMP_PREFIX_NONE, 32, 1,
			sg_virt(&urb->sg[i]), size, 1);
		len -= size;
	}
}

static int copy_urb_data_to_user(u8 __user *userbuffer, struct urb *urb)
{
	unsigned i, len, size;

	if (urb->number_of_packets > 0)		/* Isochronous */
		len = urb->transfer_buffer_length;
	else					/* Non-Isoc */
		len = urb->actual_length;

	if (urb->num_sgs == 0) {
		if (copy_to_user(userbuffer, urb->transfer_buffer, len))
			return -EFAULT;
		return 0;
	}

	for (i = 0; i < urb->num_sgs && len; i++) {
		size = (len > USB_SG_SIZE) ? USB_SG_SIZE : len;
		if (copy_to_user(userbuffer, sg_virt(&urb->sg[i]), size))
			return -EFAULT;
		userbuffer += size;
		len -= size;
	}

	return 0;
}

#define AS_CONTINUATION	1
#define AS_UNLINK	2

static void cancel_bulk_urbs(struct usb_dev_state *ps, unsigned bulk_addr)
__releases(ps->lock)
__acquires(ps->lock)
{
	struct urb *urb;
	struct async *as;

	/* Mark all the pending URBs that match bulk_addr, up to but not
	 * including the first one without AS_CONTINUATION.  If such an
	 * URB is encountered then a new transfer has already started so
	 * the endpoint doesn't need to be disabled; otherwise it does.
	 */
	list_for_each_entry(as, &ps->async_pending, asynclist) {
		if (as->bulk_addr == bulk_addr) {
			if (as->bulk_status != AS_CONTINUATION)
				goto rescan;
			as->bulk_status = AS_UNLINK;
			as->bulk_addr = 0;
		}
	}
	ps->disabled_bulk_eps |= (1 << bulk_addr);

	/* Now carefully unlink all the marked pending URBs */
 rescan:
	list_for_each_entry(as, &ps->async_pending, asynclist) {
		if (as->bulk_status == AS_UNLINK) {
			as->bulk_status = 0;		/* Only once */
			urb = as->urb;
			usb_get_urb(urb);
			spin_unlock(&ps->lock);		/* Allow completions */
			usb_unlink_urb(urb);
			usb_put_urb(urb);
			spin_lock(&ps->lock);
			goto rescan;
		}
	}
}

static void async_completed(struct urb *urb)
{
	struct async *as = urb->context;
	struct usb_dev_state *ps = as->ps;
	struct siginfo sinfo;
	struct pid *pid = NULL;
	u32 secid = 0;
	const struct cred *cred = NULL;
	int signr;

	spin_lock(&ps->lock);
	list_move_tail(&as->asynclist, &ps->async_completed);
	as->status = urb->status;
	signr = as->signr;
	if (signr) {
		sinfo.si_signo = as->signr;
		sinfo.si_errno = as->status;
		sinfo.si_code = SI_ASYNCIO;
		sinfo.si_addr = as->userurb;
		pid = get_pid(as->pid);
		cred = get_cred(as->cred);
		secid = as->secid;
	}
	snoop(&urb->dev->dev, "urb complete\n");
	snoop_urb(urb->dev, as->userurb, urb->pipe, urb->actual_length,
			as->status, COMPLETE, NULL, 0);
	if ((urb->transfer_flags & URB_DIR_MASK) == USB_DIR_IN)
		snoop_urb_data(urb, urb->actual_length);

	if (as->status < 0 && as->bulk_addr && as->status != -ECONNRESET &&
			as->status != -ENOENT)
		cancel_bulk_urbs(ps, as->bulk_addr);
	spin_unlock(&ps->lock);

	if (signr) {
		kill_pid_info_as_cred(sinfo.si_signo, &sinfo, pid, cred, secid);
		put_pid(pid);
		put_cred(cred);
	}

	wake_up(&ps->wait);
}

static void destroy_async(struct usb_dev_state *ps, struct list_head *list)
{
	struct urb *urb;
	struct async *as;
	unsigned long flags;

	spin_lock_irqsave(&ps->lock, flags);
	while (!list_empty(list)) {
		as = list_entry(list->next, struct async, asynclist);
		list_del_init(&as->asynclist);
		urb = as->urb;
		usb_get_urb(urb);

		/* drop the spinlock so the completion handler can run */
		spin_unlock_irqrestore(&ps->lock, flags);
		usb_kill_urb(urb);
		usb_put_urb(urb);
		spin_lock_irqsave(&ps->lock, flags);
	}
	spin_unlock_irqrestore(&ps->lock, flags);
}

static void destroy_async_on_interface(struct usb_dev_state *ps,
				       unsigned int ifnum)
{
	struct list_head *p, *q, hitlist;
	unsigned long flags;

	INIT_LIST_HEAD(&hitlist);
	spin_lock_irqsave(&ps->lock, flags);
	list_for_each_safe(p, q, &ps->async_pending)
		if (ifnum == list_entry(p, struct async, asynclist)->ifnum)
			list_move_tail(p, &hitlist);
	spin_unlock_irqrestore(&ps->lock, flags);
	destroy_async(ps, &hitlist);
}

static void destroy_all_async(struct usb_dev_state *ps)
{
	destroy_async(ps, &ps->async_pending);
}

/*
 * interface claims are made only at the request of user level code,
 * which can also release them (explicitly or by closing files).
 * they're also undone when devices disconnect.
 */

static int driver_probe(struct usb_interface *intf,
			const struct usb_device_id *id)
{
	return -ENODEV;
}

static void driver_disconnect(struct usb_interface *intf)
{
	struct usb_dev_state *ps = usb_get_intfdata(intf);
	unsigned int ifnum = intf->altsetting->desc.bInterfaceNumber;

	if (!ps)
		return;

	/* NOTE:  this relies on usbcore having canceled and completed
	 * all pending I/O requests; 2.6 does that.
	 */

	if (likely(ifnum < 8*sizeof(ps->ifclaimed)))
		clear_bit(ifnum, &ps->ifclaimed);
	else
		dev_warn(&intf->dev, "interface number %u out of range\n",
			 ifnum);

	usb_set_intfdata(intf, NULL);

	/* force async requests to complete */
	destroy_async_on_interface(ps, ifnum);
}

/* The following routines are merely placeholders.  There is no way
 * to inform a user task about suspend or resumes.
 */
static int driver_suspend(struct usb_interface *intf, pm_message_t msg)
{
	return 0;
}

static int driver_resume(struct usb_interface *intf)
{
	return 0;
}

struct usb_driver usbfs_driver = {
	.name =		"usbfs",
	.probe =	driver_probe,
	.disconnect =	driver_disconnect,
	.suspend =	driver_suspend,
	.resume =	driver_resume,
};

static int claimintf(struct usb_dev_state *ps, unsigned int ifnum)
{
	struct usb_device *dev = ps->dev;
	struct usb_interface *intf;
	int err;

	if (ifnum >= 8*sizeof(ps->ifclaimed))
		return -EINVAL;
	/* already claimed */
	if (test_bit(ifnum, &ps->ifclaimed))
		return 0;

	intf = usb_ifnum_to_if(dev, ifnum);
	if (!intf)
		err = -ENOENT;
	else
		err = usb_driver_claim_interface(&usbfs_driver, intf, ps);
	if (err == 0)
		set_bit(ifnum, &ps->ifclaimed);
	return err;
}

static int releaseintf(struct usb_dev_state *ps, unsigned int ifnum)
{
	struct usb_device *dev;
	struct usb_interface *intf;
	int err;

	err = -EINVAL;
	if (ifnum >= 8*sizeof(ps->ifclaimed))
		return err;
	dev = ps->dev;
	intf = usb_ifnum_to_if(dev, ifnum);
	if (!intf)
		err = -ENOENT;
	else if (test_and_clear_bit(ifnum, &ps->ifclaimed)) {
		usb_driver_release_interface(&usbfs_driver, intf);
		err = 0;
	}
	return err;
}

static int checkintf(struct usb_dev_state *ps, unsigned int ifnum)
{
	if (ps->dev->state != USB_STATE_CONFIGURED)
		return -EHOSTUNREACH;
	if (ifnum >= 8*sizeof(ps->ifclaimed))
		return -EINVAL;
	if (test_bit(ifnum, &ps->ifclaimed))
		return 0;
	/* if not yet claimed, claim it for the driver */
	dev_warn(&ps->dev->dev, "usbfs: process %d (%s) did not claim "
		 "interface %u before use\n", task_pid_nr(current),
		 current->comm, ifnum);
	return claimintf(ps, ifnum);
}

static int findintfep(struct usb_device *dev, unsigned int ep)
{
	unsigned int i, j, e;
	struct usb_interface *intf;
	struct usb_host_interface *alts;
	struct usb_endpoint_descriptor *endpt;

	if (ep & ~(USB_DIR_IN|0xf))
		return -EINVAL;
	if (!dev->actconfig)
		return -ESRCH;
	for (i = 0; i < dev->actconfig->desc.bNumInterfaces; i++) {
		intf = dev->actconfig->interface[i];
		for (j = 0; j < intf->num_altsetting; j++) {
			alts = &intf->altsetting[j];
			for (e = 0; e < alts->desc.bNumEndpoints; e++) {
				endpt = &alts->endpoint[e].desc;
				if (endpt->bEndpointAddress == ep)
					return alts->desc.bInterfaceNumber;
			}
		}
	}
	return -ENOENT;
}

static int check_ctrlrecip(struct usb_dev_state *ps, unsigned int requesttype,
			   unsigned int request, unsigned int index)
{
	int ret = 0;
	struct usb_host_interface *alt_setting;

	if (ps->dev->state != USB_STATE_UNAUTHENTICATED
	 && ps->dev->state != USB_STATE_ADDRESS
	 && ps->dev->state != USB_STATE_CONFIGURED)
		return -EHOSTUNREACH;
	if (USB_TYPE_VENDOR == (USB_TYPE_MASK & requesttype))
		return 0;

	/*
	 * check for the special corner case 'get_device_id' in the printer
	 * class specification, which we always want to allow as it is used
	 * to query things like ink level, etc.
	 */
	if (requesttype == 0xa1 && request == 0) {
		alt_setting = usb_find_alt_setting(ps->dev->actconfig,
						   index >> 8, index & 0xff);
		if (alt_setting
		 && alt_setting->desc.bInterfaceClass == USB_CLASS_PRINTER)
			return 0;
	}

	index &= 0xff;
	switch (requesttype & USB_RECIP_MASK) {
	case USB_RECIP_ENDPOINT:
		if ((index & ~USB_DIR_IN) == 0)
			return 0;
		ret = findintfep(ps->dev, index);
		if (ret < 0) {
			/*
			 * Some not fully compliant Win apps seem to get
			 * index wrong and have the endpoint number here
			 * rather than the endpoint address (with the
			 * correct direction). Win does let this through,
			 * so we'll not reject it here but leave it to
			 * the device to not break KVM. But we warn.
			 */
			ret = findintfep(ps->dev, index ^ 0x80);
			if (ret >= 0)
				dev_info(&ps->dev->dev,
					"%s: process %i (%s) requesting ep %02x but needs %02x\n",
					__func__, task_pid_nr(current),
					current->comm, index, index ^ 0x80);
		}
		if (ret >= 0)
			ret = checkintf(ps, ret);
		break;

	case USB_RECIP_INTERFACE:
		ret = checkintf(ps, index);
		break;
	}
	return ret;
}

static struct usb_host_endpoint *ep_to_host_endpoint(struct usb_device *dev,
						     unsigned char ep)
{
	if (ep & USB_ENDPOINT_DIR_MASK)
		return dev->ep_in[ep & USB_ENDPOINT_NUMBER_MASK];
	else
		return dev->ep_out[ep & USB_ENDPOINT_NUMBER_MASK];
}

static int parse_usbdevfs_streams(struct dev_state *ps,
				  struct usbdevfs_streams __user *streams,
				  unsigned int *num_streams_ret,
				  unsigned int *num_eps_ret,
				  struct usb_host_endpoint ***eps_ret,
				  struct usb_interface **intf_ret)
{
	unsigned int i, num_streams, num_eps;
	struct usb_host_endpoint **eps;
	struct usb_interface *intf = NULL;
	unsigned char ep;
	int ifnum, ret;

	if (get_user(num_streams, &streams->num_streams) ||
	    get_user(num_eps, &streams->num_eps))
		return -EFAULT;

	if (num_eps < 1 || num_eps > USB_MAXENDPOINTS)
		return -EINVAL;

	/* The XHCI controller allows max 2 ^ 16 streams */
	if (num_streams_ret && (num_streams < 2 || num_streams > 65536))
		return -EINVAL;

	eps = kmalloc(num_eps * sizeof(*eps), GFP_KERNEL);
	if (!eps)
		return -ENOMEM;

	for (i = 0; i < num_eps; i++) {
		if (get_user(ep, &streams->eps[i])) {
			ret = -EFAULT;
			goto error;
		}
		eps[i] = ep_to_host_endpoint(ps->dev, ep);
		if (!eps[i]) {
			ret = -EINVAL;
			goto error;
		}

		/* usb_alloc/free_streams operate on an usb_interface */
		ifnum = findintfep(ps->dev, ep);
		if (ifnum < 0) {
			ret = ifnum;
			goto error;
		}

		if (i == 0) {
			ret = checkintf(ps, ifnum);
			if (ret < 0)
				goto error;
			intf = usb_ifnum_to_if(ps->dev, ifnum);
		} else {
			/* Verify all eps belong to the same interface */
			if (ifnum != intf->altsetting->desc.bInterfaceNumber) {
				ret = -EINVAL;
				goto error;
			}
		}
	}

	if (num_streams_ret)
		*num_streams_ret = num_streams;
	*num_eps_ret = num_eps;
	*eps_ret = eps;
	*intf_ret = intf;

	return 0;

error:
	kfree(eps);
	return ret;
}

static int match_devt(struct device *dev, void *data)
{
	return dev->devt == (dev_t) (unsigned long) data;
}

static struct usb_device *usbdev_lookup_by_devt(dev_t devt)
{
	struct device *dev;

	dev = bus_find_device(&usb_bus_type, NULL,
			      (void *) (unsigned long) devt, match_devt);
	if (!dev)
		return NULL;
	return container_of(dev, struct usb_device, dev);
}

/*
 * file operations
 */
static int usbdev_open(struct inode *inode, struct file *file)
{
	struct usb_device *dev = NULL;
	struct usb_dev_state *ps;
	int ret;

	ret = -ENOMEM;
	ps = kmalloc(sizeof(struct usb_dev_state), GFP_KERNEL);
	if (!ps)
		goto out_free_ps;

	ret = -ENODEV;

	/* Protect against simultaneous removal or release */
	mutex_lock(&usbfs_mutex);

	/* usbdev device-node */
	if (imajor(inode) == USB_DEVICE_MAJOR)
		dev = usbdev_lookup_by_devt(inode->i_rdev);

	mutex_unlock(&usbfs_mutex);

	if (!dev)
		goto out_free_ps;

	usb_lock_device(dev);
	if (dev->state == USB_STATE_NOTATTACHED)
		goto out_unlock_device;

	ret = usb_autoresume_device(dev);
	if (ret)
		goto out_unlock_device;

	ps->dev = dev;
	ps->file = file;
	spin_lock_init(&ps->lock);
	INIT_LIST_HEAD(&ps->list);
	INIT_LIST_HEAD(&ps->async_pending);
	INIT_LIST_HEAD(&ps->async_completed);
	init_waitqueue_head(&ps->wait);
	ps->discsignr = 0;
	ps->disc_pid = get_pid(task_pid(current));
	ps->cred = get_current_cred();
	ps->disccontext = NULL;
	ps->ifclaimed = 0;
	security_task_getsecid(current, &ps->secid);
	smp_wmb();
	list_add_tail(&ps->list, &dev->filelist);
	file->private_data = ps;
	usb_unlock_device(dev);
	snoop(&dev->dev, "opened by process %d: %s\n", task_pid_nr(current),
			current->comm);
	return ret;

 out_unlock_device:
	usb_unlock_device(dev);
	usb_put_dev(dev);
 out_free_ps:
	kfree(ps);
	return ret;
}

static int usbdev_release(struct inode *inode, struct file *file)
{
	struct usb_dev_state *ps = file->private_data;
	struct usb_device *dev = ps->dev;
	unsigned int ifnum;
	struct async *as;

	usb_lock_device(dev);
	usb_hub_release_all_ports(dev, ps);

	list_del_init(&ps->list);

	for (ifnum = 0; ps->ifclaimed && ifnum < 8*sizeof(ps->ifclaimed);
			ifnum++) {
		if (test_bit(ifnum, &ps->ifclaimed))
			releaseintf(ps, ifnum);
	}
	destroy_all_async(ps);
	usb_autosuspend_device(dev);
	usb_unlock_device(dev);
	usb_put_dev(dev);
	put_pid(ps->disc_pid);
	put_cred(ps->cred);

	as = async_getcompleted(ps);
	while (as) {
		free_async(as);
		as = async_getcompleted(ps);
	}
	kfree(ps);
	return 0;
}

static int proc_control(struct usb_dev_state *ps, void __user *arg)
{
	struct usb_device *dev = ps->dev;
	struct usbdevfs_ctrltransfer ctrl;
	unsigned int tmo;
	unsigned char *tbuf;
	unsigned wLength;
	int i, pipe, ret;

	if (copy_from_user(&ctrl, arg, sizeof(ctrl)))
		return -EFAULT;
	ret = check_ctrlrecip(ps, ctrl.bRequestType, ctrl.bRequest,
			      ctrl.wIndex);
	if (ret)
		return ret;
	wLength = ctrl.wLength;		/* To suppress 64k PAGE_SIZE warning */
	if (wLength > PAGE_SIZE)
		return -EINVAL;
	ret = usbfs_increase_memory_usage(PAGE_SIZE + sizeof(struct urb) +
			sizeof(struct usb_ctrlrequest));
	if (ret)
		return ret;
	tbuf = (unsigned char *)__get_free_page(GFP_KERNEL);
	if (!tbuf) {
		ret = -ENOMEM;
		goto done;
	}
	tmo = ctrl.timeout;
	snoop(&dev->dev, "control urb: bRequestType=%02x "
		"bRequest=%02x wValue=%04x "
		"wIndex=%04x wLength=%04x\n",
		ctrl.bRequestType, ctrl.bRequest, ctrl.wValue,
		ctrl.wIndex, ctrl.wLength);
	if (ctrl.bRequestType & 0x80) {
		if (ctrl.wLength && !access_ok(VERIFY_WRITE, ctrl.data,
					       ctrl.wLength)) {
			ret = -EINVAL;
			goto done;
		}
		pipe = usb_rcvctrlpipe(dev, 0);
		snoop_urb(dev, NULL, pipe, ctrl.wLength, tmo, SUBMIT, NULL, 0);

		usb_unlock_device(dev);
		i = usb_control_msg(dev, pipe, ctrl.bRequest,
				    ctrl.bRequestType, ctrl.wValue, ctrl.wIndex,
				    tbuf, ctrl.wLength, tmo);
		usb_lock_device(dev);
		snoop_urb(dev, NULL, pipe, max(i, 0), min(i, 0), COMPLETE,
			  tbuf, max(i, 0));
		if ((i > 0) && ctrl.wLength) {
			if (copy_to_user(ctrl.data, tbuf, i)) {
				ret = -EFAULT;
				goto done;
			}
		}
	} else {
		if (ctrl.wLength) {
			if (copy_from_user(tbuf, ctrl.data, ctrl.wLength)) {
				ret = -EFAULT;
				goto done;
			}
		}
		pipe = usb_sndctrlpipe(dev, 0);
		snoop_urb(dev, NULL, pipe, ctrl.wLength, tmo, SUBMIT,
			tbuf, ctrl.wLength);

		usb_unlock_device(dev);
		i = usb_control_msg(dev, usb_sndctrlpipe(dev, 0), ctrl.bRequest,
				    ctrl.bRequestType, ctrl.wValue, ctrl.wIndex,
				    tbuf, ctrl.wLength, tmo);
		usb_lock_device(dev);
		snoop_urb(dev, NULL, pipe, max(i, 0), min(i, 0), COMPLETE, NULL, 0);
	}
	if (i < 0 && i != -EPIPE) {
		dev_printk(KERN_DEBUG, &dev->dev, "usbfs: USBDEVFS_CONTROL "
			   "failed cmd %s rqt %u rq %u len %u ret %d\n",
			   current->comm, ctrl.bRequestType, ctrl.bRequest,
			   ctrl.wLength, i);
	}
	ret = i;
 done:
	free_page((unsigned long) tbuf);
	usbfs_decrease_memory_usage(PAGE_SIZE + sizeof(struct urb) +
			sizeof(struct usb_ctrlrequest));
	return ret;
}

static int proc_bulk(struct usb_dev_state *ps, void __user *arg)
{
	struct usb_device *dev = ps->dev;
	struct usbdevfs_bulktransfer bulk;
	unsigned int tmo, len1, pipe;
	int len2;
	unsigned char *tbuf;
	int i, ret;

	if (copy_from_user(&bulk, arg, sizeof(bulk)))
		return -EFAULT;
	ret = findintfep(ps->dev, bulk.ep);
	if (ret < 0)
		return ret;
	ret = checkintf(ps, ret);
	if (ret)
		return ret;
	if (bulk.ep & USB_DIR_IN)
		pipe = usb_rcvbulkpipe(dev, bulk.ep & 0x7f);
	else
		pipe = usb_sndbulkpipe(dev, bulk.ep & 0x7f);
	if (!usb_maxpacket(dev, pipe, !(bulk.ep & USB_DIR_IN)))
		return -EINVAL;
	len1 = bulk.len;
	if (len1 >= USBFS_XFER_MAX)
		return -EINVAL;
	ret = usbfs_increase_memory_usage(len1 + sizeof(struct urb));
	if (ret)
		return ret;
	if (!(tbuf = kmalloc(len1, GFP_KERNEL))) {
		ret = -ENOMEM;
		goto done;
	}
	tmo = bulk.timeout;
	if (bulk.ep & 0x80) {
		if (len1 && !access_ok(VERIFY_WRITE, bulk.data, len1)) {
			ret = -EINVAL;
			goto done;
		}
		snoop_urb(dev, NULL, pipe, len1, tmo, SUBMIT, NULL, 0);

		usb_unlock_device(dev);
		i = usb_bulk_msg(dev, pipe, tbuf, len1, &len2, tmo);
		usb_lock_device(dev);
		snoop_urb(dev, NULL, pipe, len2, i, COMPLETE, tbuf, len2);

		if (!i && len2) {
			if (copy_to_user(bulk.data, tbuf, len2)) {
				ret = -EFAULT;
				goto done;
			}
		}
	} else {
		if (len1) {
			if (copy_from_user(tbuf, bulk.data, len1)) {
				ret = -EFAULT;
				goto done;
			}
		}
		snoop_urb(dev, NULL, pipe, len1, tmo, SUBMIT, tbuf, len1);

		usb_unlock_device(dev);
		i = usb_bulk_msg(dev, pipe, tbuf, len1, &len2, tmo);
		usb_lock_device(dev);
		snoop_urb(dev, NULL, pipe, len2, i, COMPLETE, NULL, 0);
	}
	ret = (i < 0 ? i : len2);
 done:
	kfree(tbuf);
	usbfs_decrease_memory_usage(len1 + sizeof(struct urb));
	return ret;
}

<<<<<<< HEAD
static int proc_resetep(struct usb_dev_state *ps, void __user *arg)
=======
static void check_reset_of_active_ep(struct usb_device *udev,
		unsigned int epnum, char *ioctl_name)
{
	struct usb_host_endpoint **eps;
	struct usb_host_endpoint *ep;

	eps = (epnum & USB_DIR_IN) ? udev->ep_in : udev->ep_out;
	ep = eps[epnum & 0x0f];
	if (ep && !list_empty(&ep->urb_list))
		dev_warn(&udev->dev, "Process %d (%s) called USBDEVFS_%s for active endpoint 0x%02x\n",
				task_pid_nr(current), current->comm,
				ioctl_name, epnum);
}

static int proc_resetep(struct dev_state *ps, void __user *arg)
>>>>>>> 940ab8f1
{
	unsigned int ep;
	int ret;

	if (get_user(ep, (unsigned int __user *)arg))
		return -EFAULT;
	ret = findintfep(ps->dev, ep);
	if (ret < 0)
		return ret;
	ret = checkintf(ps, ret);
	if (ret)
		return ret;
	check_reset_of_active_ep(ps->dev, ep, "RESETEP");
	usb_reset_endpoint(ps->dev, ep);
	return 0;
}

static int proc_clearhalt(struct usb_dev_state *ps, void __user *arg)
{
	unsigned int ep;
	int pipe;
	int ret;

	if (get_user(ep, (unsigned int __user *)arg))
		return -EFAULT;
	ret = findintfep(ps->dev, ep);
	if (ret < 0)
		return ret;
	ret = checkintf(ps, ret);
	if (ret)
		return ret;
	check_reset_of_active_ep(ps->dev, ep, "CLEAR_HALT");
	if (ep & USB_DIR_IN)
		pipe = usb_rcvbulkpipe(ps->dev, ep & 0x7f);
	else
		pipe = usb_sndbulkpipe(ps->dev, ep & 0x7f);

	return usb_clear_halt(ps->dev, pipe);
}

static int proc_getdriver(struct usb_dev_state *ps, void __user *arg)
{
	struct usbdevfs_getdriver gd;
	struct usb_interface *intf;
	int ret;

	if (copy_from_user(&gd, arg, sizeof(gd)))
		return -EFAULT;
	intf = usb_ifnum_to_if(ps->dev, gd.interface);
	if (!intf || !intf->dev.driver)
		ret = -ENODATA;
	else {
		strlcpy(gd.driver, intf->dev.driver->name,
				sizeof(gd.driver));
		ret = (copy_to_user(arg, &gd, sizeof(gd)) ? -EFAULT : 0);
	}
	return ret;
}

static int proc_connectinfo(struct usb_dev_state *ps, void __user *arg)
{
	struct usbdevfs_connectinfo ci = {
		.devnum = ps->dev->devnum,
		.slow = ps->dev->speed == USB_SPEED_LOW
	};

	if (copy_to_user(arg, &ci, sizeof(ci)))
		return -EFAULT;
	return 0;
}

static int proc_resetdevice(struct usb_dev_state *ps)
{
	return usb_reset_device(ps->dev);
}

static int proc_setintf(struct usb_dev_state *ps, void __user *arg)
{
	struct usbdevfs_setinterface setintf;
	int ret;

	if (copy_from_user(&setintf, arg, sizeof(setintf)))
		return -EFAULT;
	if ((ret = checkintf(ps, setintf.interface)))
		return ret;

	destroy_async_on_interface(ps, setintf.interface);

	return usb_set_interface(ps->dev, setintf.interface,
			setintf.altsetting);
}

static int proc_setconfig(struct usb_dev_state *ps, void __user *arg)
{
	int u;
	int status = 0;
	struct usb_host_config *actconfig;

	if (get_user(u, (int __user *)arg))
		return -EFAULT;

	actconfig = ps->dev->actconfig;

	/* Don't touch the device if any interfaces are claimed.
	 * It could interfere with other drivers' operations, and if
	 * an interface is claimed by usbfs it could easily deadlock.
	 */
	if (actconfig) {
		int i;

		for (i = 0; i < actconfig->desc.bNumInterfaces; ++i) {
			if (usb_interface_claimed(actconfig->interface[i])) {
				dev_warn(&ps->dev->dev,
					"usbfs: interface %d claimed by %s "
					"while '%s' sets config #%d\n",
					actconfig->interface[i]
						->cur_altsetting
						->desc.bInterfaceNumber,
					actconfig->interface[i]
						->dev.driver->name,
					current->comm, u);
				status = -EBUSY;
				break;
			}
		}
	}

	/* SET_CONFIGURATION is often abused as a "cheap" driver reset,
	 * so avoid usb_set_configuration()'s kick to sysfs
	 */
	if (status == 0) {
		if (actconfig && actconfig->desc.bConfigurationValue == u)
			status = usb_reset_configuration(ps->dev);
		else
			status = usb_set_configuration(ps->dev, u);
	}

	return status;
}

static int proc_do_submiturb(struct usb_dev_state *ps, struct usbdevfs_urb *uurb,
			struct usbdevfs_iso_packet_desc __user *iso_frame_desc,
			void __user *arg)
{
	struct usbdevfs_iso_packet_desc *isopkt = NULL;
	struct usb_host_endpoint *ep;
	struct async *as = NULL;
	struct usb_ctrlrequest *dr = NULL;
	unsigned int u, totlen, isofrmlen;
	int i, ret, is_in, num_sgs = 0, ifnum = -1;
	int number_of_packets = 0;
	unsigned int stream_id = 0;
	void *buf;

	if (uurb->flags & ~(USBDEVFS_URB_ISO_ASAP |
				USBDEVFS_URB_SHORT_NOT_OK |
				USBDEVFS_URB_BULK_CONTINUATION |
				USBDEVFS_URB_NO_FSBR |
				USBDEVFS_URB_ZERO_PACKET |
				USBDEVFS_URB_NO_INTERRUPT))
		return -EINVAL;
	if (uurb->buffer_length > 0 && !uurb->buffer)
		return -EINVAL;
	if (!(uurb->type == USBDEVFS_URB_TYPE_CONTROL &&
	    (uurb->endpoint & ~USB_ENDPOINT_DIR_MASK) == 0)) {
		ifnum = findintfep(ps->dev, uurb->endpoint);
		if (ifnum < 0)
			return ifnum;
		ret = checkintf(ps, ifnum);
		if (ret)
			return ret;
	}
	ep = ep_to_host_endpoint(ps->dev, uurb->endpoint);
	if (!ep)
		return -ENOENT;
	is_in = (uurb->endpoint & USB_ENDPOINT_DIR_MASK) != 0;

	u = 0;
	switch(uurb->type) {
	case USBDEVFS_URB_TYPE_CONTROL:
		if (!usb_endpoint_xfer_control(&ep->desc))
			return -EINVAL;
		/* min 8 byte setup packet */
		if (uurb->buffer_length < 8)
			return -EINVAL;
		dr = kmalloc(sizeof(struct usb_ctrlrequest), GFP_KERNEL);
		if (!dr)
			return -ENOMEM;
		if (copy_from_user(dr, uurb->buffer, 8)) {
			ret = -EFAULT;
			goto error;
		}
		if (uurb->buffer_length < (le16_to_cpup(&dr->wLength) + 8)) {
			ret = -EINVAL;
			goto error;
		}
		ret = check_ctrlrecip(ps, dr->bRequestType, dr->bRequest,
				      le16_to_cpup(&dr->wIndex));
		if (ret)
			goto error;
		uurb->buffer_length = le16_to_cpup(&dr->wLength);
		uurb->buffer += 8;
		if ((dr->bRequestType & USB_DIR_IN) && uurb->buffer_length) {
			is_in = 1;
			uurb->endpoint |= USB_DIR_IN;
		} else {
			is_in = 0;
			uurb->endpoint &= ~USB_DIR_IN;
		}
		snoop(&ps->dev->dev, "control urb: bRequestType=%02x "
			"bRequest=%02x wValue=%04x "
			"wIndex=%04x wLength=%04x\n",
			dr->bRequestType, dr->bRequest,
			__le16_to_cpup(&dr->wValue),
			__le16_to_cpup(&dr->wIndex),
			__le16_to_cpup(&dr->wLength));
		u = sizeof(struct usb_ctrlrequest);
		break;

	case USBDEVFS_URB_TYPE_BULK:
		switch (usb_endpoint_type(&ep->desc)) {
		case USB_ENDPOINT_XFER_CONTROL:
		case USB_ENDPOINT_XFER_ISOC:
			return -EINVAL;
		case USB_ENDPOINT_XFER_INT:
			/* allow single-shot interrupt transfers */
			uurb->type = USBDEVFS_URB_TYPE_INTERRUPT;
			goto interrupt_urb;
		}
		num_sgs = DIV_ROUND_UP(uurb->buffer_length, USB_SG_SIZE);
		if (num_sgs == 1 || num_sgs > ps->dev->bus->sg_tablesize)
			num_sgs = 0;
		if (ep->streams)
			stream_id = uurb->stream_id;
		break;

	case USBDEVFS_URB_TYPE_INTERRUPT:
		if (!usb_endpoint_xfer_int(&ep->desc))
			return -EINVAL;
 interrupt_urb:
		break;

	case USBDEVFS_URB_TYPE_ISO:
		/* arbitrary limit */
		if (uurb->number_of_packets < 1 ||
		    uurb->number_of_packets > 128)
			return -EINVAL;
		if (!usb_endpoint_xfer_isoc(&ep->desc))
			return -EINVAL;
		number_of_packets = uurb->number_of_packets;
		isofrmlen = sizeof(struct usbdevfs_iso_packet_desc) *
				   number_of_packets;
		if (!(isopkt = kmalloc(isofrmlen, GFP_KERNEL)))
			return -ENOMEM;
		if (copy_from_user(isopkt, iso_frame_desc, isofrmlen)) {
			ret = -EFAULT;
			goto error;
		}
		for (totlen = u = 0; u < number_of_packets; u++) {
			/*
			 * arbitrary limit need for USB 3.0
			 * bMaxBurst (0~15 allowed, 1~16 packets)
			 * bmAttributes (bit 1:0, mult 0~2, 1~3 packets)
			 * sizemax: 1024 * 16 * 3 = 49152
			 */
			if (isopkt[u].length > 49152) {
				ret = -EINVAL;
				goto error;
			}
			totlen += isopkt[u].length;
		}
		u *= sizeof(struct usb_iso_packet_descriptor);
		uurb->buffer_length = totlen;
		break;

	default:
		return -EINVAL;
	}

	if (uurb->buffer_length >= USBFS_XFER_MAX) {
		ret = -EINVAL;
		goto error;
	}
	if (uurb->buffer_length > 0 &&
			!access_ok(is_in ? VERIFY_WRITE : VERIFY_READ,
				uurb->buffer, uurb->buffer_length)) {
		ret = -EFAULT;
		goto error;
	}
	as = alloc_async(number_of_packets);
	if (!as) {
		ret = -ENOMEM;
		goto error;
	}

	u += sizeof(struct async) + sizeof(struct urb) + uurb->buffer_length +
	     num_sgs * sizeof(struct scatterlist);
	ret = usbfs_increase_memory_usage(u);
	if (ret)
		goto error;
	as->mem_usage = u;

	if (num_sgs) {
		as->urb->sg = kmalloc(num_sgs * sizeof(struct scatterlist),
				      GFP_KERNEL);
		if (!as->urb->sg) {
			ret = -ENOMEM;
			goto error;
		}
		as->urb->num_sgs = num_sgs;
		sg_init_table(as->urb->sg, as->urb->num_sgs);

		totlen = uurb->buffer_length;
		for (i = 0; i < as->urb->num_sgs; i++) {
			u = (totlen > USB_SG_SIZE) ? USB_SG_SIZE : totlen;
			buf = kmalloc(u, GFP_KERNEL);
			if (!buf) {
				ret = -ENOMEM;
				goto error;
			}
			sg_set_buf(&as->urb->sg[i], buf, u);

			if (!is_in) {
				if (copy_from_user(buf, uurb->buffer, u)) {
					ret = -EFAULT;
					goto error;
				}
				uurb->buffer += u;
			}
			totlen -= u;
		}
	} else if (uurb->buffer_length > 0) {
		as->urb->transfer_buffer = kmalloc(uurb->buffer_length,
				GFP_KERNEL);
		if (!as->urb->transfer_buffer) {
			ret = -ENOMEM;
			goto error;
		}

		if (!is_in) {
			if (copy_from_user(as->urb->transfer_buffer,
					   uurb->buffer,
					   uurb->buffer_length)) {
				ret = -EFAULT;
				goto error;
			}
		} else if (uurb->type == USBDEVFS_URB_TYPE_ISO) {
			/*
			 * Isochronous input data may end up being
			 * discontiguous if some of the packets are short.
			 * Clear the buffer so that the gaps don't leak
			 * kernel data to userspace.
			 */
			memset(as->urb->transfer_buffer, 0,
					uurb->buffer_length);
		}
	}
	as->urb->dev = ps->dev;
	as->urb->pipe = (uurb->type << 30) |
			__create_pipe(ps->dev, uurb->endpoint & 0xf) |
			(uurb->endpoint & USB_DIR_IN);

	/* This tedious sequence is necessary because the URB_* flags
	 * are internal to the kernel and subject to change, whereas
	 * the USBDEVFS_URB_* flags are a user API and must not be changed.
	 */
	u = (is_in ? URB_DIR_IN : URB_DIR_OUT);
	if (uurb->flags & USBDEVFS_URB_ISO_ASAP)
		u |= URB_ISO_ASAP;
	if (uurb->flags & USBDEVFS_URB_SHORT_NOT_OK)
		u |= URB_SHORT_NOT_OK;
	if (uurb->flags & USBDEVFS_URB_NO_FSBR)
		u |= URB_NO_FSBR;
	if (uurb->flags & USBDEVFS_URB_ZERO_PACKET)
		u |= URB_ZERO_PACKET;
	if (uurb->flags & USBDEVFS_URB_NO_INTERRUPT)
		u |= URB_NO_INTERRUPT;
	as->urb->transfer_flags = u;

	as->urb->transfer_buffer_length = uurb->buffer_length;
	as->urb->setup_packet = (unsigned char *)dr;
	dr = NULL;
	as->urb->start_frame = uurb->start_frame;
	as->urb->number_of_packets = number_of_packets;
	as->urb->stream_id = stream_id;
	if (uurb->type == USBDEVFS_URB_TYPE_ISO ||
			ps->dev->speed == USB_SPEED_HIGH)
		as->urb->interval = 1 << min(15, ep->desc.bInterval - 1);
	else
		as->urb->interval = ep->desc.bInterval;
	as->urb->context = as;
	as->urb->complete = async_completed;
	for (totlen = u = 0; u < number_of_packets; u++) {
		as->urb->iso_frame_desc[u].offset = totlen;
		as->urb->iso_frame_desc[u].length = isopkt[u].length;
		totlen += isopkt[u].length;
	}
	kfree(isopkt);
	isopkt = NULL;
	as->ps = ps;
	as->userurb = arg;
	if (is_in && uurb->buffer_length > 0)
		as->userbuffer = uurb->buffer;
	else
		as->userbuffer = NULL;
	as->signr = uurb->signr;
	as->ifnum = ifnum;
	as->pid = get_pid(task_pid(current));
	as->cred = get_current_cred();
	security_task_getsecid(current, &as->secid);
	snoop_urb(ps->dev, as->userurb, as->urb->pipe,
			as->urb->transfer_buffer_length, 0, SUBMIT,
			NULL, 0);
	if (!is_in)
		snoop_urb_data(as->urb, as->urb->transfer_buffer_length);

	async_newpending(as);

	if (usb_endpoint_xfer_bulk(&ep->desc)) {
		spin_lock_irq(&ps->lock);

		/* Not exactly the endpoint address; the direction bit is
		 * shifted to the 0x10 position so that the value will be
		 * between 0 and 31.
		 */
		as->bulk_addr = usb_endpoint_num(&ep->desc) |
			((ep->desc.bEndpointAddress & USB_ENDPOINT_DIR_MASK)
				>> 3);

		/* If this bulk URB is the start of a new transfer, re-enable
		 * the endpoint.  Otherwise mark it as a continuation URB.
		 */
		if (uurb->flags & USBDEVFS_URB_BULK_CONTINUATION)
			as->bulk_status = AS_CONTINUATION;
		else
			ps->disabled_bulk_eps &= ~(1 << as->bulk_addr);

		/* Don't accept continuation URBs if the endpoint is
		 * disabled because of an earlier error.
		 */
		if (ps->disabled_bulk_eps & (1 << as->bulk_addr))
			ret = -EREMOTEIO;
		else
			ret = usb_submit_urb(as->urb, GFP_ATOMIC);
		spin_unlock_irq(&ps->lock);
	} else {
		ret = usb_submit_urb(as->urb, GFP_KERNEL);
	}

	if (ret) {
		dev_printk(KERN_DEBUG, &ps->dev->dev,
			   "usbfs: usb_submit_urb returned %d\n", ret);
		snoop_urb(ps->dev, as->userurb, as->urb->pipe,
				0, ret, COMPLETE, NULL, 0);
		async_removepending(as);
		goto error;
	}
	return 0;

 error:
	kfree(isopkt);
	kfree(dr);
	if (as)
		free_async(as);
	return ret;
}

static int proc_submiturb(struct usb_dev_state *ps, void __user *arg)
{
	struct usbdevfs_urb uurb;

	if (copy_from_user(&uurb, arg, sizeof(uurb)))
		return -EFAULT;

	return proc_do_submiturb(ps, &uurb,
			(((struct usbdevfs_urb __user *)arg)->iso_frame_desc),
			arg);
}

static int proc_unlinkurb(struct usb_dev_state *ps, void __user *arg)
{
	struct urb *urb;
	struct async *as;
	unsigned long flags;

	spin_lock_irqsave(&ps->lock, flags);
	as = async_getpending(ps, arg);
	if (!as) {
		spin_unlock_irqrestore(&ps->lock, flags);
		return -EINVAL;
	}

	urb = as->urb;
	usb_get_urb(urb);
	spin_unlock_irqrestore(&ps->lock, flags);

	usb_kill_urb(urb);
	usb_put_urb(urb);

	return 0;
}

static int processcompl(struct async *as, void __user * __user *arg)
{
	struct urb *urb = as->urb;
	struct usbdevfs_urb __user *userurb = as->userurb;
	void __user *addr = as->userurb;
	unsigned int i;

	if (as->userbuffer && urb->actual_length) {
		if (copy_urb_data_to_user(as->userbuffer, urb))
			goto err_out;
	}
	if (put_user(as->status, &userurb->status))
		goto err_out;
	if (put_user(urb->actual_length, &userurb->actual_length))
		goto err_out;
	if (put_user(urb->error_count, &userurb->error_count))
		goto err_out;

	if (usb_endpoint_xfer_isoc(&urb->ep->desc)) {
		for (i = 0; i < urb->number_of_packets; i++) {
			if (put_user(urb->iso_frame_desc[i].actual_length,
				     &userurb->iso_frame_desc[i].actual_length))
				goto err_out;
			if (put_user(urb->iso_frame_desc[i].status,
				     &userurb->iso_frame_desc[i].status))
				goto err_out;
		}
	}

	if (put_user(addr, (void __user * __user *)arg))
		return -EFAULT;
	return 0;

err_out:
	return -EFAULT;
}

static struct async *reap_as(struct usb_dev_state *ps)
{
	DECLARE_WAITQUEUE(wait, current);
	struct async *as = NULL;
	struct usb_device *dev = ps->dev;

	add_wait_queue(&ps->wait, &wait);
	for (;;) {
		__set_current_state(TASK_INTERRUPTIBLE);
		as = async_getcompleted(ps);
		if (as)
			break;
		if (signal_pending(current))
			break;
		usb_unlock_device(dev);
		schedule();
		usb_lock_device(dev);
	}
	remove_wait_queue(&ps->wait, &wait);
	set_current_state(TASK_RUNNING);
	return as;
}

static int proc_reapurb(struct usb_dev_state *ps, void __user *arg)
{
	struct async *as = reap_as(ps);
	if (as) {
		int retval = processcompl(as, (void __user * __user *)arg);
		free_async(as);
		return retval;
	}
	if (signal_pending(current))
		return -EINTR;
	return -EIO;
}

static int proc_reapurbnonblock(struct usb_dev_state *ps, void __user *arg)
{
	int retval;
	struct async *as;

	as = async_getcompleted(ps);
	retval = -EAGAIN;
	if (as) {
		retval = processcompl(as, (void __user * __user *)arg);
		free_async(as);
	}
	return retval;
}

#ifdef CONFIG_COMPAT
static int proc_control_compat(struct usb_dev_state *ps,
				struct usbdevfs_ctrltransfer32 __user *p32)
{
	struct usbdevfs_ctrltransfer __user *p;
	__u32 udata;
	p = compat_alloc_user_space(sizeof(*p));
	if (copy_in_user(p, p32, (sizeof(*p32) - sizeof(compat_caddr_t))) ||
	    get_user(udata, &p32->data) ||
	    put_user(compat_ptr(udata), &p->data))
		return -EFAULT;
	return proc_control(ps, p);
}

static int proc_bulk_compat(struct usb_dev_state *ps,
			struct usbdevfs_bulktransfer32 __user *p32)
{
	struct usbdevfs_bulktransfer __user *p;
	compat_uint_t n;
	compat_caddr_t addr;

	p = compat_alloc_user_space(sizeof(*p));

	if (get_user(n, &p32->ep) || put_user(n, &p->ep) ||
	    get_user(n, &p32->len) || put_user(n, &p->len) ||
	    get_user(n, &p32->timeout) || put_user(n, &p->timeout) ||
	    get_user(addr, &p32->data) || put_user(compat_ptr(addr), &p->data))
		return -EFAULT;

	return proc_bulk(ps, p);
}
static int proc_disconnectsignal_compat(struct usb_dev_state *ps, void __user *arg)
{
	struct usbdevfs_disconnectsignal32 ds;

	if (copy_from_user(&ds, arg, sizeof(ds)))
		return -EFAULT;
	ps->discsignr = ds.signr;
	ps->disccontext = compat_ptr(ds.context);
	return 0;
}

static int get_urb32(struct usbdevfs_urb *kurb,
		     struct usbdevfs_urb32 __user *uurb)
{
	__u32  uptr;
	if (!access_ok(VERIFY_READ, uurb, sizeof(*uurb)) ||
	    __get_user(kurb->type, &uurb->type) ||
	    __get_user(kurb->endpoint, &uurb->endpoint) ||
	    __get_user(kurb->status, &uurb->status) ||
	    __get_user(kurb->flags, &uurb->flags) ||
	    __get_user(kurb->buffer_length, &uurb->buffer_length) ||
	    __get_user(kurb->actual_length, &uurb->actual_length) ||
	    __get_user(kurb->start_frame, &uurb->start_frame) ||
	    __get_user(kurb->number_of_packets, &uurb->number_of_packets) ||
	    __get_user(kurb->error_count, &uurb->error_count) ||
	    __get_user(kurb->signr, &uurb->signr))
		return -EFAULT;

	if (__get_user(uptr, &uurb->buffer))
		return -EFAULT;
	kurb->buffer = compat_ptr(uptr);
	if (__get_user(uptr, &uurb->usercontext))
		return -EFAULT;
	kurb->usercontext = compat_ptr(uptr);

	return 0;
}

static int proc_submiturb_compat(struct usb_dev_state *ps, void __user *arg)
{
	struct usbdevfs_urb uurb;

	if (get_urb32(&uurb, (struct usbdevfs_urb32 __user *)arg))
		return -EFAULT;

	return proc_do_submiturb(ps, &uurb,
			((struct usbdevfs_urb32 __user *)arg)->iso_frame_desc,
			arg);
}

static int processcompl_compat(struct async *as, void __user * __user *arg)
{
	struct urb *urb = as->urb;
	struct usbdevfs_urb32 __user *userurb = as->userurb;
	void __user *addr = as->userurb;
	unsigned int i;

	if (as->userbuffer && urb->actual_length) {
		if (copy_urb_data_to_user(as->userbuffer, urb))
			return -EFAULT;
	}
	if (put_user(as->status, &userurb->status))
		return -EFAULT;
	if (put_user(urb->actual_length, &userurb->actual_length))
		return -EFAULT;
	if (put_user(urb->error_count, &userurb->error_count))
		return -EFAULT;

	if (usb_endpoint_xfer_isoc(&urb->ep->desc)) {
		for (i = 0; i < urb->number_of_packets; i++) {
			if (put_user(urb->iso_frame_desc[i].actual_length,
				     &userurb->iso_frame_desc[i].actual_length))
				return -EFAULT;
			if (put_user(urb->iso_frame_desc[i].status,
				     &userurb->iso_frame_desc[i].status))
				return -EFAULT;
		}
	}

	if (put_user(ptr_to_compat(addr), (u32 __user *)arg))
		return -EFAULT;
	return 0;
}

static int proc_reapurb_compat(struct usb_dev_state *ps, void __user *arg)
{
	struct async *as = reap_as(ps);
	if (as) {
		int retval = processcompl_compat(as, (void __user * __user *)arg);
		free_async(as);
		return retval;
	}
	if (signal_pending(current))
		return -EINTR;
	return -EIO;
}

static int proc_reapurbnonblock_compat(struct usb_dev_state *ps, void __user *arg)
{
	int retval;
	struct async *as;

	retval = -EAGAIN;
	as = async_getcompleted(ps);
	if (as) {
		retval = processcompl_compat(as, (void __user * __user *)arg);
		free_async(as);
	}
	return retval;
}


#endif

static int proc_disconnectsignal(struct usb_dev_state *ps, void __user *arg)
{
	struct usbdevfs_disconnectsignal ds;

	if (copy_from_user(&ds, arg, sizeof(ds)))
		return -EFAULT;
	ps->discsignr = ds.signr;
	ps->disccontext = ds.context;
	return 0;
}

static int proc_claiminterface(struct usb_dev_state *ps, void __user *arg)
{
	unsigned int ifnum;

	if (get_user(ifnum, (unsigned int __user *)arg))
		return -EFAULT;
	return claimintf(ps, ifnum);
}

static int proc_releaseinterface(struct usb_dev_state *ps, void __user *arg)
{
	unsigned int ifnum;
	int ret;

	if (get_user(ifnum, (unsigned int __user *)arg))
		return -EFAULT;
	if ((ret = releaseintf(ps, ifnum)) < 0)
		return ret;
	destroy_async_on_interface (ps, ifnum);
	return 0;
}

static int proc_ioctl(struct usb_dev_state *ps, struct usbdevfs_ioctl *ctl)
{
	int			size;
	void			*buf = NULL;
	int			retval = 0;
	struct usb_interface    *intf = NULL;
	struct usb_driver       *driver = NULL;

	/* alloc buffer */
	if ((size = _IOC_SIZE(ctl->ioctl_code)) > 0) {
		buf = kmalloc(size, GFP_KERNEL);
		if (buf == NULL)
			return -ENOMEM;
		if ((_IOC_DIR(ctl->ioctl_code) & _IOC_WRITE)) {
			if (copy_from_user(buf, ctl->data, size)) {
				kfree(buf);
				return -EFAULT;
			}
		} else {
			memset(buf, 0, size);
		}
	}

	if (!connected(ps)) {
		kfree(buf);
		return -ENODEV;
	}

	if (ps->dev->state != USB_STATE_CONFIGURED)
		retval = -EHOSTUNREACH;
	else if (!(intf = usb_ifnum_to_if(ps->dev, ctl->ifno)))
		retval = -EINVAL;
	else switch (ctl->ioctl_code) {

	/* disconnect kernel driver from interface */
	case USBDEVFS_DISCONNECT:
		if (intf->dev.driver) {
			driver = to_usb_driver(intf->dev.driver);
			dev_dbg(&intf->dev, "disconnect by usbfs\n");
			usb_driver_release_interface(driver, intf);
		} else
			retval = -ENODATA;
		break;

	/* let kernel drivers try to (re)bind to the interface */
	case USBDEVFS_CONNECT:
		if (!intf->dev.driver)
			retval = device_attach(&intf->dev);
		else
			retval = -EBUSY;
		break;

	/* talk directly to the interface's driver */
	default:
		if (intf->dev.driver)
			driver = to_usb_driver(intf->dev.driver);
		if (driver == NULL || driver->unlocked_ioctl == NULL) {
			retval = -ENOTTY;
		} else {
			retval = driver->unlocked_ioctl(intf, ctl->ioctl_code, buf);
			if (retval == -ENOIOCTLCMD)
				retval = -ENOTTY;
		}
	}

	/* cleanup and return */
	if (retval >= 0
			&& (_IOC_DIR(ctl->ioctl_code) & _IOC_READ) != 0
			&& size > 0
			&& copy_to_user(ctl->data, buf, size) != 0)
		retval = -EFAULT;

	kfree(buf);
	return retval;
}

static int proc_ioctl_default(struct usb_dev_state *ps, void __user *arg)
{
	struct usbdevfs_ioctl	ctrl;

	if (copy_from_user(&ctrl, arg, sizeof(ctrl)))
		return -EFAULT;
	return proc_ioctl(ps, &ctrl);
}

#ifdef CONFIG_COMPAT
static int proc_ioctl_compat(struct usb_dev_state *ps, compat_uptr_t arg)
{
	struct usbdevfs_ioctl32 __user *uioc;
	struct usbdevfs_ioctl ctrl;
	u32 udata;

	uioc = compat_ptr((long)arg);
	if (!access_ok(VERIFY_READ, uioc, sizeof(*uioc)) ||
	    __get_user(ctrl.ifno, &uioc->ifno) ||
	    __get_user(ctrl.ioctl_code, &uioc->ioctl_code) ||
	    __get_user(udata, &uioc->data))
		return -EFAULT;
	ctrl.data = compat_ptr(udata);

	return proc_ioctl(ps, &ctrl);
}
#endif

static int proc_claim_port(struct usb_dev_state *ps, void __user *arg)
{
	unsigned portnum;
	int rc;

	if (get_user(portnum, (unsigned __user *) arg))
		return -EFAULT;
	rc = usb_hub_claim_port(ps->dev, portnum, ps);
	if (rc == 0)
		snoop(&ps->dev->dev, "port %d claimed by process %d: %s\n",
			portnum, task_pid_nr(current), current->comm);
	return rc;
}

static int proc_release_port(struct usb_dev_state *ps, void __user *arg)
{
	unsigned portnum;

	if (get_user(portnum, (unsigned __user *) arg))
		return -EFAULT;
	return usb_hub_release_port(ps->dev, portnum, ps);
}

static int proc_get_capabilities(struct usb_dev_state *ps, void __user *arg)
{
	__u32 caps;

	caps = USBDEVFS_CAP_ZERO_PACKET | USBDEVFS_CAP_NO_PACKET_SIZE_LIM;
	if (!ps->dev->bus->no_stop_on_short)
		caps |= USBDEVFS_CAP_BULK_CONTINUATION;
	if (ps->dev->bus->sg_tablesize)
		caps |= USBDEVFS_CAP_BULK_SCATTER_GATHER;

	if (put_user(caps, (__u32 __user *)arg))
		return -EFAULT;

	return 0;
}

static int proc_disconnect_claim(struct usb_dev_state *ps, void __user *arg)
{
	struct usbdevfs_disconnect_claim dc;
	struct usb_interface *intf;

	if (copy_from_user(&dc, arg, sizeof(dc)))
		return -EFAULT;

	intf = usb_ifnum_to_if(ps->dev, dc.interface);
	if (!intf)
		return -EINVAL;

	if (intf->dev.driver) {
		struct usb_driver *driver = to_usb_driver(intf->dev.driver);

		if ((dc.flags & USBDEVFS_DISCONNECT_CLAIM_IF_DRIVER) &&
				strncmp(dc.driver, intf->dev.driver->name,
					sizeof(dc.driver)) != 0)
			return -EBUSY;

		if ((dc.flags & USBDEVFS_DISCONNECT_CLAIM_EXCEPT_DRIVER) &&
				strncmp(dc.driver, intf->dev.driver->name,
					sizeof(dc.driver)) == 0)
			return -EBUSY;

		dev_dbg(&intf->dev, "disconnect by usbfs\n");
		usb_driver_release_interface(driver, intf);
	}

	return claimintf(ps, dc.interface);
}

static int proc_alloc_streams(struct dev_state *ps, void __user *arg)
{
	unsigned num_streams, num_eps;
	struct usb_host_endpoint **eps;
	struct usb_interface *intf;
	int r;

	r = parse_usbdevfs_streams(ps, arg, &num_streams, &num_eps,
				   &eps, &intf);
	if (r)
		return r;

	destroy_async_on_interface(ps,
				   intf->altsetting[0].desc.bInterfaceNumber);

	r = usb_alloc_streams(intf, eps, num_eps, num_streams, GFP_KERNEL);
	kfree(eps);
	return r;
}

static int proc_free_streams(struct dev_state *ps, void __user *arg)
{
	unsigned num_eps;
	struct usb_host_endpoint **eps;
	struct usb_interface *intf;
	int r;

	r = parse_usbdevfs_streams(ps, arg, NULL, &num_eps, &eps, &intf);
	if (r)
		return r;

	destroy_async_on_interface(ps,
				   intf->altsetting[0].desc.bInterfaceNumber);

	r = usb_free_streams(intf, eps, num_eps, GFP_KERNEL);
	kfree(eps);
	return r;
}

/*
 * NOTE:  All requests here that have interface numbers as parameters
 * are assuming that somehow the configuration has been prevented from
 * changing.  But there's no mechanism to ensure that...
 */
static long usbdev_do_ioctl(struct file *file, unsigned int cmd,
				void __user *p)
{
	struct usb_dev_state *ps = file->private_data;
	struct inode *inode = file_inode(file);
	struct usb_device *dev = ps->dev;
	int ret = -ENOTTY;

	if (!(file->f_mode & FMODE_WRITE))
		return -EPERM;

	usb_lock_device(dev);
	if (!connected(ps)) {
		usb_unlock_device(dev);
		return -ENODEV;
	}

	switch (cmd) {
	case USBDEVFS_CONTROL:
		snoop(&dev->dev, "%s: CONTROL\n", __func__);
		ret = proc_control(ps, p);
		if (ret >= 0)
			inode->i_mtime = CURRENT_TIME;
		break;

	case USBDEVFS_BULK:
		snoop(&dev->dev, "%s: BULK\n", __func__);
		ret = proc_bulk(ps, p);
		if (ret >= 0)
			inode->i_mtime = CURRENT_TIME;
		break;

	case USBDEVFS_RESETEP:
		snoop(&dev->dev, "%s: RESETEP\n", __func__);
		ret = proc_resetep(ps, p);
		if (ret >= 0)
			inode->i_mtime = CURRENT_TIME;
		break;

	case USBDEVFS_RESET:
		snoop(&dev->dev, "%s: RESET\n", __func__);
		ret = proc_resetdevice(ps);
		break;

	case USBDEVFS_CLEAR_HALT:
		snoop(&dev->dev, "%s: CLEAR_HALT\n", __func__);
		ret = proc_clearhalt(ps, p);
		if (ret >= 0)
			inode->i_mtime = CURRENT_TIME;
		break;

	case USBDEVFS_GETDRIVER:
		snoop(&dev->dev, "%s: GETDRIVER\n", __func__);
		ret = proc_getdriver(ps, p);
		break;

	case USBDEVFS_CONNECTINFO:
		snoop(&dev->dev, "%s: CONNECTINFO\n", __func__);
		ret = proc_connectinfo(ps, p);
		break;

	case USBDEVFS_SETINTERFACE:
		snoop(&dev->dev, "%s: SETINTERFACE\n", __func__);
		ret = proc_setintf(ps, p);
		break;

	case USBDEVFS_SETCONFIGURATION:
		snoop(&dev->dev, "%s: SETCONFIGURATION\n", __func__);
		ret = proc_setconfig(ps, p);
		break;

	case USBDEVFS_SUBMITURB:
		snoop(&dev->dev, "%s: SUBMITURB\n", __func__);
		ret = proc_submiturb(ps, p);
		if (ret >= 0)
			inode->i_mtime = CURRENT_TIME;
		break;

#ifdef CONFIG_COMPAT
	case USBDEVFS_CONTROL32:
		snoop(&dev->dev, "%s: CONTROL32\n", __func__);
		ret = proc_control_compat(ps, p);
		if (ret >= 0)
			inode->i_mtime = CURRENT_TIME;
		break;

	case USBDEVFS_BULK32:
		snoop(&dev->dev, "%s: BULK32\n", __func__);
		ret = proc_bulk_compat(ps, p);
		if (ret >= 0)
			inode->i_mtime = CURRENT_TIME;
		break;

	case USBDEVFS_DISCSIGNAL32:
		snoop(&dev->dev, "%s: DISCSIGNAL32\n", __func__);
		ret = proc_disconnectsignal_compat(ps, p);
		break;

	case USBDEVFS_SUBMITURB32:
		snoop(&dev->dev, "%s: SUBMITURB32\n", __func__);
		ret = proc_submiturb_compat(ps, p);
		if (ret >= 0)
			inode->i_mtime = CURRENT_TIME;
		break;

	case USBDEVFS_REAPURB32:
		snoop(&dev->dev, "%s: REAPURB32\n", __func__);
		ret = proc_reapurb_compat(ps, p);
		break;

	case USBDEVFS_REAPURBNDELAY32:
		snoop(&dev->dev, "%s: REAPURBNDELAY32\n", __func__);
		ret = proc_reapurbnonblock_compat(ps, p);
		break;

	case USBDEVFS_IOCTL32:
		snoop(&dev->dev, "%s: IOCTL32\n", __func__);
		ret = proc_ioctl_compat(ps, ptr_to_compat(p));
		break;
#endif

	case USBDEVFS_DISCARDURB:
		snoop(&dev->dev, "%s: DISCARDURB\n", __func__);
		ret = proc_unlinkurb(ps, p);
		break;

	case USBDEVFS_REAPURB:
		snoop(&dev->dev, "%s: REAPURB\n", __func__);
		ret = proc_reapurb(ps, p);
		break;

	case USBDEVFS_REAPURBNDELAY:
		snoop(&dev->dev, "%s: REAPURBNDELAY\n", __func__);
		ret = proc_reapurbnonblock(ps, p);
		break;

	case USBDEVFS_DISCSIGNAL:
		snoop(&dev->dev, "%s: DISCSIGNAL\n", __func__);
		ret = proc_disconnectsignal(ps, p);
		break;

	case USBDEVFS_CLAIMINTERFACE:
		snoop(&dev->dev, "%s: CLAIMINTERFACE\n", __func__);
		ret = proc_claiminterface(ps, p);
		break;

	case USBDEVFS_RELEASEINTERFACE:
		snoop(&dev->dev, "%s: RELEASEINTERFACE\n", __func__);
		ret = proc_releaseinterface(ps, p);
		break;

	case USBDEVFS_IOCTL:
		snoop(&dev->dev, "%s: IOCTL\n", __func__);
		ret = proc_ioctl_default(ps, p);
		break;

	case USBDEVFS_CLAIM_PORT:
		snoop(&dev->dev, "%s: CLAIM_PORT\n", __func__);
		ret = proc_claim_port(ps, p);
		break;

	case USBDEVFS_RELEASE_PORT:
		snoop(&dev->dev, "%s: RELEASE_PORT\n", __func__);
		ret = proc_release_port(ps, p);
		break;
	case USBDEVFS_GET_CAPABILITIES:
		ret = proc_get_capabilities(ps, p);
		break;
	case USBDEVFS_DISCONNECT_CLAIM:
		ret = proc_disconnect_claim(ps, p);
		break;
	case USBDEVFS_ALLOC_STREAMS:
		ret = proc_alloc_streams(ps, p);
		break;
	case USBDEVFS_FREE_STREAMS:
		ret = proc_free_streams(ps, p);
		break;
	}
	usb_unlock_device(dev);
	if (ret >= 0)
		inode->i_atime = CURRENT_TIME;
	return ret;
}

static long usbdev_ioctl(struct file *file, unsigned int cmd,
			unsigned long arg)
{
	int ret;

	ret = usbdev_do_ioctl(file, cmd, (void __user *)arg);

	return ret;
}

#ifdef CONFIG_COMPAT
static long usbdev_compat_ioctl(struct file *file, unsigned int cmd,
			unsigned long arg)
{
	int ret;

	ret = usbdev_do_ioctl(file, cmd, compat_ptr(arg));

	return ret;
}
#endif

/* No kernel lock - fine */
static unsigned int usbdev_poll(struct file *file,
				struct poll_table_struct *wait)
{
	struct usb_dev_state *ps = file->private_data;
	unsigned int mask = 0;

	poll_wait(file, &ps->wait, wait);
	if (file->f_mode & FMODE_WRITE && !list_empty(&ps->async_completed))
		mask |= POLLOUT | POLLWRNORM;
	if (!connected(ps))
		mask |= POLLERR | POLLHUP;
	return mask;
}

const struct file_operations usbdev_file_operations = {
	.owner =	  THIS_MODULE,
	.llseek =	  usbdev_lseek,
	.read =		  usbdev_read,
	.poll =		  usbdev_poll,
	.unlocked_ioctl = usbdev_ioctl,
#ifdef CONFIG_COMPAT
	.compat_ioctl =   usbdev_compat_ioctl,
#endif
	.open =		  usbdev_open,
	.release =	  usbdev_release,
};

static void usbdev_remove(struct usb_device *udev)
{
	struct usb_dev_state *ps;
	struct siginfo sinfo;

	while (!list_empty(&udev->filelist)) {
		ps = list_entry(udev->filelist.next, struct usb_dev_state, list);
		destroy_all_async(ps);
		wake_up_all(&ps->wait);
		list_del_init(&ps->list);
		if (ps->discsignr) {
			sinfo.si_signo = ps->discsignr;
			sinfo.si_errno = EPIPE;
			sinfo.si_code = SI_ASYNCIO;
			sinfo.si_addr = ps->disccontext;
			kill_pid_info_as_cred(ps->discsignr, &sinfo,
					ps->disc_pid, ps->cred, ps->secid);
		}
	}
}

static int usbdev_notify(struct notifier_block *self,
			       unsigned long action, void *dev)
{
	switch (action) {
	case USB_DEVICE_ADD:
		break;
	case USB_DEVICE_REMOVE:
		usbdev_remove(dev);
		break;
	}
	return NOTIFY_OK;
}

static struct notifier_block usbdev_nb = {
	.notifier_call = 	usbdev_notify,
};

static struct cdev usb_device_cdev;

int __init usb_devio_init(void)
{
	int retval;

	retval = register_chrdev_region(USB_DEVICE_DEV, USB_DEVICE_MAX,
					"usb_device");
	if (retval) {
		printk(KERN_ERR "Unable to register minors for usb_device\n");
		goto out;
	}
	cdev_init(&usb_device_cdev, &usbdev_file_operations);
	retval = cdev_add(&usb_device_cdev, USB_DEVICE_DEV, USB_DEVICE_MAX);
	if (retval) {
		printk(KERN_ERR "Unable to get usb_device major %d\n",
		       USB_DEVICE_MAJOR);
		goto error_cdev;
	}
	usb_register_notify(&usbdev_nb);
out:
	return retval;

error_cdev:
	unregister_chrdev_region(USB_DEVICE_DEV, USB_DEVICE_MAX);
	goto out;
}

void usb_devio_cleanup(void)
{
	usb_unregister_notify(&usbdev_nb);
	cdev_del(&usb_device_cdev);
	unregister_chrdev_region(USB_DEVICE_DEV, USB_DEVICE_MAX);
}<|MERGE_RESOLUTION|>--- conflicted
+++ resolved
@@ -778,7 +778,7 @@
 		return dev->ep_out[ep & USB_ENDPOINT_NUMBER_MASK];
 }
 
-static int parse_usbdevfs_streams(struct dev_state *ps,
+static int parse_usbdevfs_streams(struct usb_dev_state *ps,
 				  struct usbdevfs_streams __user *streams,
 				  unsigned int *num_streams_ret,
 				  unsigned int *num_eps_ret,
@@ -1125,9 +1125,6 @@
 	return ret;
 }
 
-<<<<<<< HEAD
-static int proc_resetep(struct usb_dev_state *ps, void __user *arg)
-=======
 static void check_reset_of_active_ep(struct usb_device *udev,
 		unsigned int epnum, char *ioctl_name)
 {
@@ -1142,8 +1139,7 @@
 				ioctl_name, epnum);
 }
 
-static int proc_resetep(struct dev_state *ps, void __user *arg)
->>>>>>> 940ab8f1
+static int proc_resetep(struct usb_dev_state *ps, void __user *arg)
 {
 	unsigned int ep;
 	int ret;
@@ -2086,7 +2082,7 @@
 	return claimintf(ps, dc.interface);
 }
 
-static int proc_alloc_streams(struct dev_state *ps, void __user *arg)
+static int proc_alloc_streams(struct usb_dev_state *ps, void __user *arg)
 {
 	unsigned num_streams, num_eps;
 	struct usb_host_endpoint **eps;
@@ -2106,7 +2102,7 @@
 	return r;
 }
 
-static int proc_free_streams(struct dev_state *ps, void __user *arg)
+static int proc_free_streams(struct usb_dev_state *ps, void __user *arg)
 {
 	unsigned num_eps;
 	struct usb_host_endpoint **eps;
