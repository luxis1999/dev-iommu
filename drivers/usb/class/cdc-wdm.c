--- conflicted
+++ resolved
@@ -708,14 +708,7 @@
 	if (!desc->sbuf)
 		goto err;
 
-<<<<<<< HEAD
 	desc->inbuf = kmalloc(desc->wMaxCommand, GFP_KERNEL);
-=======
-	desc->inbuf = usb_alloc_coherent(interface_to_usbdev(intf),
-					 desc->wMaxCommand,
-					 GFP_KERNEL,
-					 &desc->response->transfer_dma);
->>>>>>> fe250923
 	if (!desc->inbuf)
 		goto err;
 
