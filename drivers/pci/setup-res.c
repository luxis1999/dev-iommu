/*
 *	drivers/pci/setup-res.c
 *
 * Extruded from code written by
 *      Dave Rusling (david.rusling@reo.mts.dec.com)
 *      David Mosberger (davidm@cs.arizona.edu)
 *	David Miller (davem@redhat.com)
 *
 * Support routines for initializing a PCI subsystem.
 */

/* fixed for multiple pci buses, 1999 Andrea Arcangeli <andrea@suse.de> */

/*
 * Nov 2000, Ivan Kokshaysky <ink@jurassic.park.msu.ru>
 *	     Resource sorting
 */

#include <linux/init.h>
#include <linux/kernel.h>
#include <linux/pci.h>
#include <linux/errno.h>
#include <linux/ioport.h>
#include <linux/cache.h>
#include <linux/slab.h>
#include "pci.h"


void pci_update_resource(struct pci_dev *dev, int resno)
{
	struct pci_bus_region region;
	u32 new, check, mask;
	int reg;
	enum pci_bar_type type;
	struct resource *res = dev->resource + resno;

	/*
	 * Ignore resources for unimplemented BARs and unused resource slots
	 * for 64 bit BARs.
	 */
	if (!res->flags)
		return;

	/*
	 * Ignore non-moveable resources.  This might be legacy resources for
	 * which no functional BAR register exists or another important
	 * system resource we shouldn't move around.
	 */
	if (res->flags & IORESOURCE_PCI_FIXED)
		return;

	pcibios_resource_to_bus(dev, &region, res);

	dev_dbg(&dev->dev, "BAR %d: got res %pR bus [%#llx-%#llx] "
		"flags %#lx\n", resno, res,
		 (unsigned long long)region.start,
		 (unsigned long long)region.end,
		 (unsigned long)res->flags);

	new = region.start | (res->flags & PCI_REGION_FLAG_MASK);
	if (res->flags & IORESOURCE_IO)
		mask = (u32)PCI_BASE_ADDRESS_IO_MASK;
	else
		mask = (u32)PCI_BASE_ADDRESS_MEM_MASK;

	reg = pci_resource_bar(dev, resno, &type);
	if (!reg)
		return;
	if (type != pci_bar_unknown) {
		if (!(res->flags & IORESOURCE_ROM_ENABLE))
			return;
		new |= PCI_ROM_ADDRESS_ENABLE;
	}

	pci_write_config_dword(dev, reg, new);
	pci_read_config_dword(dev, reg, &check);

	if ((new ^ check) & mask) {
		dev_err(&dev->dev, "BAR %d: error updating (%#08x != %#08x)\n",
			resno, new, check);
	}

	if ((new & (PCI_BASE_ADDRESS_SPACE|PCI_BASE_ADDRESS_MEM_TYPE_MASK)) ==
	    (PCI_BASE_ADDRESS_SPACE_MEMORY|PCI_BASE_ADDRESS_MEM_TYPE_64)) {
		new = region.start >> 16 >> 16;
		pci_write_config_dword(dev, reg + 4, new);
		pci_read_config_dword(dev, reg + 4, &check);
		if (check != new) {
			dev_err(&dev->dev, "BAR %d: error updating "
			       "(high %#08x != %#08x)\n", resno, new, check);
		}
	}
	res->flags &= ~IORESOURCE_UNSET;
	dev_dbg(&dev->dev, "BAR %d: moved to bus [%#llx-%#llx] flags %#lx\n",
		resno, (unsigned long long)region.start,
		(unsigned long long)region.end, res->flags);
}

int pci_claim_resource(struct pci_dev *dev, int resource)
{
	struct resource *res = &dev->resource[resource];
	struct resource *root;
<<<<<<< HEAD
	char *dtype = resource < PCI_BRIDGE_RESOURCES ? "device" : "bridge";
=======
>>>>>>> 80ffb3cc
	int err;

	root = pci_find_parent_resource(dev, res);

	err = -EINVAL;
	if (root != NULL)
		err = request_resource(root, res);

	if (err) {
		const char *dtype = resource < PCI_BRIDGE_RESOURCES ? "device" : "bridge";
		dev_err(&dev->dev, "BAR %d: %s of %s %pR\n",
			resource,
			root ? "address space collision on" :
				"no parent found for",
			dtype, res);
	}

	return err;
}

#ifdef CONFIG_PCI_QUIRKS
void pci_disable_bridge_window(struct pci_dev *dev)
{
	dev_dbg(&dev->dev, "Disabling bridge window.\n");

	/* MMIO Base/Limit */
	pci_write_config_dword(dev, PCI_MEMORY_BASE, 0x0000fff0);

	/* Prefetchable MMIO Base/Limit */
	pci_write_config_dword(dev, PCI_PREF_LIMIT_UPPER32, 0);
	pci_write_config_dword(dev, PCI_PREF_MEMORY_BASE, 0x0000fff0);
	pci_write_config_dword(dev, PCI_PREF_BASE_UPPER32, 0xffffffff);
}
#endif	/* CONFIG_PCI_QUIRKS */

static int __pci_assign_resource(struct pci_bus *bus, struct pci_dev *dev,
				 int resno)
{
	struct resource *res = dev->resource + resno;
	resource_size_t size, min, align;
	int ret;

	size = resource_size(res);
	min = (res->flags & IORESOURCE_IO) ? PCIBIOS_MIN_IO : PCIBIOS_MIN_MEM;
	align = resource_alignment(res);

	/* First, try exact prefetching match.. */
	ret = pci_bus_alloc_resource(bus, res, size, align, min,
				     IORESOURCE_PREFETCH,
				     pcibios_align_resource, dev);

	if (ret < 0 && (res->flags & IORESOURCE_PREFETCH)) {
		/*
		 * That failed.
		 *
		 * But a prefetching area can handle a non-prefetching
		 * window (it will just not perform as well).
		 */
		ret = pci_bus_alloc_resource(bus, res, size, align, min, 0,
					     pcibios_align_resource, dev);
	}

	if (!ret) {
		res->flags &= ~IORESOURCE_STARTALIGN;
		if (resno < PCI_BRIDGE_RESOURCES)
			pci_update_resource(dev, resno);
	}

	return ret;
}

int pci_assign_resource(struct pci_dev *dev, int resno)
{
	struct resource *res = dev->resource + resno;
	resource_size_t align;
	struct pci_bus *bus;
	int ret;

	align = resource_alignment(res);
	if (!align) {
		dev_info(&dev->dev, "BAR %d: can't allocate resource (bogus "
			"alignment) %pR flags %#lx\n",
			resno, res, res->flags);
		return -EINVAL;
	}

	bus = dev->bus;
	while ((ret = __pci_assign_resource(bus, dev, resno))) {
		if (bus->parent && bus->self->transparent)
			bus = bus->parent;
		else
			bus = NULL;
		if (bus)
			continue;
		break;
	}

	if (ret)
		dev_info(&dev->dev, "BAR %d: can't allocate %s resource %pR\n",
			resno, res->flags & IORESOURCE_IO ? "I/O" : "mem", res);

	return ret;
}

#if 0
int pci_assign_resource_fixed(struct pci_dev *dev, int resno)
{
	struct pci_bus *bus = dev->bus;
	struct resource *res = dev->resource + resno;
	unsigned int type_mask;
	int i, ret = -EBUSY;

	type_mask = IORESOURCE_IO | IORESOURCE_MEM | IORESOURCE_PREFETCH;

	for (i = 0; i < PCI_BUS_NUM_RESOURCES; i++) {
		struct resource *r = bus->resource[i];
		if (!r)
			continue;

		/* type_mask must match */
		if ((res->flags ^ r->flags) & type_mask)
			continue;

		ret = request_resource(r, res);

		if (ret == 0)
			break;
	}

	if (ret) {
		dev_err(&dev->dev, "BAR %d: can't allocate %s resource %pR\n",
			resno, res->flags & IORESOURCE_IO ? "I/O" : "mem", res);
	} else if (resno < PCI_BRIDGE_RESOURCES) {
		pci_update_resource(dev, resno);
	}

	return ret;
}
EXPORT_SYMBOL_GPL(pci_assign_resource_fixed);
#endif

/* Sort resources by alignment */
void pdev_sort_resources(struct pci_dev *dev, struct resource_list *head)
{
	int i;

	for (i = 0; i < PCI_NUM_RESOURCES; i++) {
		struct resource *r;
		struct resource_list *list, *tmp;
		resource_size_t r_align;

		r = &dev->resource[i];

		if (r->flags & IORESOURCE_PCI_FIXED)
			continue;

		if (!(r->flags) || r->parent)
			continue;

		r_align = resource_alignment(r);
		if (!r_align) {
			dev_warn(&dev->dev, "BAR %d: bogus alignment "
				"%pR flags %#lx\n",
				i, r, r->flags);
			continue;
		}
		for (list = head; ; list = list->next) {
			resource_size_t align = 0;
			struct resource_list *ln = list->next;

			if (ln)
				align = resource_alignment(ln->res);

			if (r_align > align) {
				tmp = kmalloc(sizeof(*tmp), GFP_KERNEL);
				if (!tmp)
					panic("pdev_sort_resources(): "
					      "kmalloc() failed!\n");
				tmp->next = ln;
				tmp->res = r;
				tmp->dev = dev;
				list->next = tmp;
				break;
			}
		}
	}
}

int pci_enable_resources(struct pci_dev *dev, int mask)
{
	u16 cmd, old_cmd;
	int i;
	struct resource *r;

	pci_read_config_word(dev, PCI_COMMAND, &cmd);
	old_cmd = cmd;

	for (i = 0; i < PCI_NUM_RESOURCES; i++) {
		if (!(mask & (1 << i)))
			continue;

		r = &dev->resource[i];

		if (!(r->flags & (IORESOURCE_IO | IORESOURCE_MEM)))
			continue;
		if ((i == PCI_ROM_RESOURCE) &&
				(!(r->flags & IORESOURCE_ROM_ENABLE)))
			continue;

		if (!r->parent) {
			dev_err(&dev->dev, "device not available because of "
				"BAR %d %pR collisions\n", i, r);
			return -EINVAL;
		}

		if (r->flags & IORESOURCE_IO)
			cmd |= PCI_COMMAND_IO;
		if (r->flags & IORESOURCE_MEM)
			cmd |= PCI_COMMAND_MEMORY;
	}

	if (cmd != old_cmd) {
		dev_info(&dev->dev, "enabling device (%04x -> %04x)\n",
			 old_cmd, cmd);
		pci_write_config_word(dev, PCI_COMMAND, cmd);
	}
	return 0;
}<|MERGE_RESOLUTION|>--- conflicted
+++ resolved
@@ -100,10 +100,6 @@
 {
 	struct resource *res = &dev->resource[resource];
 	struct resource *root;
-<<<<<<< HEAD
-	char *dtype = resource < PCI_BRIDGE_RESOURCES ? "device" : "bridge";
-=======
->>>>>>> 80ffb3cc
 	int err;
 
 	root = pci_find_parent_resource(dev, res);
