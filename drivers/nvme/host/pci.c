--- conflicted
+++ resolved
@@ -1298,13 +1298,7 @@
 	/* Skip controllers under certain specific conditions. */
 	if (nvme_should_reset(dev, csts)) {
 		if (!nvme_reset(dev))
-<<<<<<< HEAD
-			dev_warn(dev->dev,
-				"Failed status: 0x%x, reset controller.\n",
-				csts);
-=======
 			nvme_warn_reset(dev, csts);
->>>>>>> c470abd4
 		return;
 	}
 
@@ -1345,11 +1339,7 @@
 {
 	struct nvme_dev *ndev = to_nvme_dev(dev_get_drvdata(dev));
 
-<<<<<<< HEAD
-	return snprintf(buf, PAGE_SIZE, "cmbloc : x%08x\ncmbsz  : x%08x\n",
-=======
 	return scnprintf(buf, PAGE_SIZE, "cmbloc : x%08x\ncmbsz  : x%08x\n",
->>>>>>> c470abd4
 		       ndev->cmbloc, ndev->cmbsz);
 }
 static DEVICE_ATTR(cmb, S_IRUGO, nvme_cmb_show, NULL);
