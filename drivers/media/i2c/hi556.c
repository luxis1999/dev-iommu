--- conflicted
+++ resolved
@@ -1424,12 +1424,9 @@
 	return ret;
 }
 
-<<<<<<< HEAD
-=======
 static DEFINE_RUNTIME_DEV_PM_OPS(hi556_pm_ops, hi556_suspend, hi556_resume,
 				 NULL);
 
->>>>>>> 0c383648
 #ifdef CONFIG_ACPI
 static const struct acpi_device_id hi556_acpi_ids[] = {
 	{"INT3537"},
