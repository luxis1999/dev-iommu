--- conflicted
+++ resolved
@@ -3215,64 +3215,7 @@
 
 	return hpo_dp_link_enc;
 }
-<<<<<<< HEAD
 #endif
-=======
-#endif
-
-void reset_syncd_pipes_from_disabled_pipes(struct dc *dc,
-		struct dc_state *context)
-{
-	int i, j;
-	struct pipe_ctx *pipe_ctx_old, *pipe_ctx, *pipe_ctx_syncd;
-
-	/* If pipe backend is reset, need to reset pipe syncd status */
-	for (i = 0; i < dc->res_pool->pipe_count; i++) {
-		pipe_ctx_old =	&dc->current_state->res_ctx.pipe_ctx[i];
-		pipe_ctx = &context->res_ctx.pipe_ctx[i];
-
-		if (!pipe_ctx_old->stream)
-			continue;
-
-		if (pipe_ctx_old->top_pipe || pipe_ctx_old->prev_odm_pipe)
-			continue;
-
-		if (!pipe_ctx->stream ||
-				pipe_need_reprogram(pipe_ctx_old, pipe_ctx)) {
-
-			/* Reset all the syncd pipes from the disabled pipe */
-			for (j = 0; j < dc->res_pool->pipe_count; j++) {
-				pipe_ctx_syncd = &context->res_ctx.pipe_ctx[j];
-				if ((GET_PIPE_SYNCD_FROM_PIPE(pipe_ctx_syncd) == pipe_ctx_old->pipe_idx) ||
-					!IS_PIPE_SYNCD_VALID(pipe_ctx_syncd))
-					SET_PIPE_SYNCD_TO_PIPE(pipe_ctx_syncd, j);
-			}
-		}
-	}
-}
-
-void check_syncd_pipes_for_disabled_master_pipe(struct dc *dc,
-	struct dc_state *context,
-	uint8_t disabled_master_pipe_idx)
-{
-	int i;
-	struct pipe_ctx *pipe_ctx, *pipe_ctx_check;
-
-	pipe_ctx = &context->res_ctx.pipe_ctx[disabled_master_pipe_idx];
-	if ((GET_PIPE_SYNCD_FROM_PIPE(pipe_ctx) != disabled_master_pipe_idx) ||
-		!IS_PIPE_SYNCD_VALID(pipe_ctx))
-		SET_PIPE_SYNCD_TO_PIPE(pipe_ctx, disabled_master_pipe_idx);
-
-	/* for the pipe disabled, check if any slave pipe exists and assert */
-	for (i = 0; i < dc->res_pool->pipe_count; i++) {
-		pipe_ctx_check = &context->res_ctx.pipe_ctx[i];
-
-		if ((GET_PIPE_SYNCD_FROM_PIPE(pipe_ctx_check) == disabled_master_pipe_idx) &&
-			IS_PIPE_SYNCD_VALID(pipe_ctx_check) && (i != disabled_master_pipe_idx))
-			DC_ERR("DC: Failure: pipe_idx[%d] syncd with disabled master pipe_idx[%d]\n",
-				i, disabled_master_pipe_idx);
-	}
-}
 
 uint8_t resource_transmitter_to_phy_idx(const struct dc *dc, enum transmitter transmitter)
 {
@@ -3305,5 +3248,4 @@
 	}
 #endif
 	return phy_idx;
-}
->>>>>>> 4efdddbc
+}