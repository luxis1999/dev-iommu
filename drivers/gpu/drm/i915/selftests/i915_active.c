/*
 * SPDX-License-Identifier: MIT
 *
 * Copyright © 2018 Intel Corporation
 */

#include <linux/kref.h>

#include "gem/i915_gem_pm.h"
#include "gt/intel_gt.h"

#include "i915_selftest.h"

#include "igt_flush_test.h"
#include "lib_sw_fence.h"

struct live_active {
	struct i915_active base;
	struct kref ref;
	bool retired;
};

static void __live_get(struct live_active *active)
{
	kref_get(&active->ref);
}

static void __live_free(struct live_active *active)
{
	i915_active_fini(&active->base);
	kfree(active);
}

static void __live_release(struct kref *ref)
{
	struct live_active *active = container_of(ref, typeof(*active), ref);

	__live_free(active);
}

static void __live_put(struct live_active *active)
{
	kref_put(&active->ref, __live_release);
}

static int __live_active(struct i915_active *base)
{
	struct live_active *active = container_of(base, typeof(*active), base);

	__live_get(active);
	return 0;
}

static void __live_retire(struct i915_active *base)
{
	struct live_active *active = container_of(base, typeof(*active), base);

	active->retired = true;
	__live_put(active);
}

static struct live_active *__live_alloc(struct drm_i915_private *i915)
{
	struct live_active *active;

	active = kzalloc(sizeof(*active), GFP_KERNEL);
	if (!active)
		return NULL;

	kref_init(&active->ref);
	i915_active_init(&active->base, __live_active, __live_retire);

	return active;
}

static struct live_active *
__live_active_setup(struct drm_i915_private *i915)
{
	struct intel_engine_cs *engine;
	struct i915_sw_fence *submit;
	struct live_active *active;
	unsigned int count = 0;
	int err = 0;

	active = __live_alloc(i915);
	if (!active)
		return ERR_PTR(-ENOMEM);

	submit = heap_fence_create(GFP_KERNEL);
	if (!submit) {
		kfree(active);
		return ERR_PTR(-ENOMEM);
	}

	err = i915_active_acquire(&active->base);
	if (err)
		goto out;

	for_each_uabi_engine(engine, i915) {
		struct i915_request *rq;

		rq = intel_engine_create_kernel_request(engine);
		if (IS_ERR(rq)) {
			err = PTR_ERR(rq);
			break;
		}

		err = i915_sw_fence_await_sw_fence_gfp(&rq->submit,
						       submit,
						       GFP_KERNEL);
		if (err >= 0)
			err = i915_active_add_request(&active->base, rq);
		i915_request_add(rq);
		if (err) {
			pr_err("Failed to track active ref!\n");
			break;
		}

		count++;
	}

	i915_active_release(&active->base);
	if (READ_ONCE(active->retired) && count) {
		pr_err("i915_active retired before submission!\n");
		err = -EINVAL;
	}
	if (atomic_read(&active->base.count) != count) {
		pr_err("i915_active not tracking all requests, found %d, expected %d\n",
		       atomic_read(&active->base.count), count);
		err = -EINVAL;
	}

out:
	i915_sw_fence_commit(submit);
	heap_fence_put(submit);
	if (err) {
		__live_put(active);
		active = ERR_PTR(err);
	}

	return active;
}

static int live_active_wait(void *arg)
{
	struct drm_i915_private *i915 = arg;
	struct live_active *active;
	int err = 0;

	/* Check that we get a callback when requests retire upon waiting */

	active = __live_active_setup(i915);
	if (IS_ERR(active))
		return PTR_ERR(active);

	i915_active_wait(&active->base);
	if (!READ_ONCE(active->retired)) {
		struct drm_printer p = drm_err_printer(__func__);

		pr_err("i915_active not retired after waiting!\n");
		i915_active_print(&active->base, &p);

		err = -EINVAL;
	}

	__live_put(active);

	if (igt_flush_test(i915))
		err = -EIO;

	return err;
}

static int live_active_retire(void *arg)
{
	struct drm_i915_private *i915 = arg;
	struct live_active *active;
	int err = 0;

	/* Check that we get a callback when requests are indirectly retired */

	active = __live_active_setup(i915);
	if (IS_ERR(active))
		return PTR_ERR(active);

	/* waits for & retires all requests */
	if (igt_flush_test(i915))
		err = -EIO;

	if (!READ_ONCE(active->retired)) {
		struct drm_printer p = drm_err_printer(__func__);

		pr_err("i915_active not retired after flushing!\n");
		i915_active_print(&active->base, &p);

		err = -EINVAL;
	}

	__live_put(active);

	return err;
}

static int live_active_barrier(void *arg)
{
	struct drm_i915_private *i915 = arg;
	struct intel_engine_cs *engine;
	struct live_active *active;
	int err = 0;

	/* Check that we get a callback when requests retire upon waiting */

	active = __live_alloc(i915);
	if (!active)
		return -ENOMEM;

	err = i915_active_acquire(&active->base);
	if (err)
		goto out;

	for_each_uabi_engine(engine, i915) {
		err = i915_active_acquire_preallocate_barrier(&active->base,
							      engine);
		if (err)
			break;

		i915_active_acquire_barrier(&active->base);
	}

	i915_active_release(&active->base);

	if (err == 0)
		err = i915_active_wait(&active->base);

	if (err == 0 && !READ_ONCE(active->retired)) {
		pr_err("i915_active not retired after flushing barriers!\n");
		err = -EINVAL;
	}

out:
	__live_put(active);

	if (igt_flush_test(i915))
		err = -EIO;

	return err;
}

int i915_active_live_selftests(struct drm_i915_private *i915)
{
	static const struct i915_subtest tests[] = {
		SUBTEST(live_active_wait),
		SUBTEST(live_active_retire),
		SUBTEST(live_active_barrier),
	};

	if (intel_gt_is_wedged(&i915->gt))
		return 0;

	return i915_subtests(tests, i915);
}

static struct intel_engine_cs *node_to_barrier(struct active_node *it)
{
	struct intel_engine_cs *engine;

	if (!is_barrier(&it->base))
		return NULL;

	engine = __barrier_to_engine(it);
	smp_rmb(); /* serialise with add_active_barriers */
	if (!is_barrier(&it->base))
		return NULL;

	return engine;
}

void i915_active_print(struct i915_active *ref, struct drm_printer *m)
{
	drm_printf(m, "active %pS:%pS\n", ref->active, ref->retire);
	drm_printf(m, "\tcount: %d\n", atomic_read(&ref->count));
	drm_printf(m, "\tpreallocated barriers? %s\n",
		   yesno(!llist_empty(&ref->preallocated_barriers)));

	if (i915_active_acquire_if_busy(ref)) {
		struct active_node *it, *n;

		rbtree_postorder_for_each_entry_safe(it, n, &ref->tree, node) {
			struct intel_engine_cs *engine;

			engine = node_to_barrier(it);
			if (engine) {
				drm_printf(m, "\tbarrier: %s\n", engine->name);
				continue;
			}

			if (i915_active_fence_isset(&it->base)) {
				drm_printf(m,
					   "\ttimeline: %llx\n", it->timeline);
				continue;
			}
		}

		i915_active_release(ref);
	}
}

static void spin_unlock_wait(spinlock_t *lock)
{
	spin_lock_irq(lock);
	spin_unlock_irq(lock);
}

<<<<<<< HEAD
=======
static void active_flush(struct i915_active *ref,
			 struct i915_active_fence *active)
{
	struct dma_fence *fence;

	fence = xchg(__active_fence_slot(active), NULL);
	if (!fence)
		return;

	spin_lock_irq(fence->lock);
	__list_del_entry(&active->cb.node);
	spin_unlock_irq(fence->lock); /* serialise with fence->cb_list */
	atomic_dec(&ref->count);

	GEM_BUG_ON(!test_bit(DMA_FENCE_FLAG_SIGNALED_BIT, &fence->flags));
}

>>>>>>> 04d5ce62
void i915_active_unlock_wait(struct i915_active *ref)
{
	if (i915_active_acquire_if_busy(ref)) {
		struct active_node *it, *n;

<<<<<<< HEAD
		rcu_read_lock();
		rbtree_postorder_for_each_entry_safe(it, n, &ref->tree, node) {
			struct dma_fence *f;

			/* Wait for all active callbacks */
			f = rcu_dereference(it->base.fence);
			if (f)
				spin_unlock_wait(f->lock);
		}
=======
		/* Wait for all active callbacks */
		rcu_read_lock();
		active_flush(ref, &ref->excl);
		rbtree_postorder_for_each_entry_safe(it, n, &ref->tree, node)
			active_flush(ref, &it->base);
>>>>>>> 04d5ce62
		rcu_read_unlock();

		i915_active_release(ref);
	}

	/* And wait for the retire callback */
<<<<<<< HEAD
	spin_lock_irq(&ref->tree_lock);
	spin_unlock_irq(&ref->tree_lock);
=======
	spin_unlock_wait(&ref->tree_lock);
>>>>>>> 04d5ce62

	/* ... which may have been on a thread instead */
	flush_work(&ref->work);
}<|MERGE_RESOLUTION|>--- conflicted
+++ resolved
@@ -311,8 +311,6 @@
 	spin_unlock_irq(lock);
 }
 
-<<<<<<< HEAD
-=======
 static void active_flush(struct i915_active *ref,
 			 struct i915_active_fence *active)
 {
@@ -330,41 +328,23 @@
 	GEM_BUG_ON(!test_bit(DMA_FENCE_FLAG_SIGNALED_BIT, &fence->flags));
 }
 
->>>>>>> 04d5ce62
 void i915_active_unlock_wait(struct i915_active *ref)
 {
 	if (i915_active_acquire_if_busy(ref)) {
 		struct active_node *it, *n;
 
-<<<<<<< HEAD
-		rcu_read_lock();
-		rbtree_postorder_for_each_entry_safe(it, n, &ref->tree, node) {
-			struct dma_fence *f;
-
-			/* Wait for all active callbacks */
-			f = rcu_dereference(it->base.fence);
-			if (f)
-				spin_unlock_wait(f->lock);
-		}
-=======
 		/* Wait for all active callbacks */
 		rcu_read_lock();
 		active_flush(ref, &ref->excl);
 		rbtree_postorder_for_each_entry_safe(it, n, &ref->tree, node)
 			active_flush(ref, &it->base);
->>>>>>> 04d5ce62
 		rcu_read_unlock();
 
 		i915_active_release(ref);
 	}
 
 	/* And wait for the retire callback */
-<<<<<<< HEAD
-	spin_lock_irq(&ref->tree_lock);
-	spin_unlock_irq(&ref->tree_lock);
-=======
 	spin_unlock_wait(&ref->tree_lock);
->>>>>>> 04d5ce62
 
 	/* ... which may have been on a thread instead */
 	flush_work(&ref->work);
