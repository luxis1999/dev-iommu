--- conflicted
+++ resolved
@@ -185,13 +185,9 @@
 		"do_group_exit",
 		"stop_this_cpu",
 		"__invalid_creds",
-<<<<<<< HEAD
-               "cpu_startup_entry",
-=======
 		"cpu_startup_entry",
 		"__ubsan_handle_builtin_unreachable",
 		"ex_handler_msr_mce",
->>>>>>> 88084a3d
 	};
 
 	if (!func)
@@ -568,20 +564,12 @@
 		else if (reloc->addend == reloc->sym->sec->sh.sh_size) {
 			insn = find_last_insn(file, reloc->sym->sec);
 			if (!insn) {
-<<<<<<< HEAD
-				WARN("can't find unreachable insn at %s+0x%lx",
-=======
 				WARN("can't find unreachable insn at %s+0x%" PRIx64,
->>>>>>> 88084a3d
 				     reloc->sym->sec->name, reloc->addend);
 				return -1;
 			}
 		} else {
-<<<<<<< HEAD
-			WARN("can't find unreachable insn at %s+0x%lx",
-=======
 			WARN("can't find unreachable insn at %s+0x%" PRIx64,
->>>>>>> 88084a3d
 			     reloc->sym->sec->name, reloc->addend);
 			return -1;
 		}
@@ -611,20 +599,12 @@
 		else if (reloc->addend == reloc->sym->sec->sh.sh_size) {
 			insn = find_last_insn(file, reloc->sym->sec);
 			if (!insn) {
-<<<<<<< HEAD
-				WARN("can't find reachable insn at %s+0x%lx",
-=======
 				WARN("can't find reachable insn at %s+0x%" PRIx64,
->>>>>>> 88084a3d
 				     reloc->sym->sec->name, reloc->addend);
 				return -1;
 			}
 		} else {
-<<<<<<< HEAD
-			WARN("can't find reachable insn at %s+0x%lx",
-=======
 			WARN("can't find reachable insn at %s+0x%" PRIx64,
->>>>>>> 88084a3d
 			     reloc->sym->sec->name, reloc->addend);
 			return -1;
 		}
@@ -785,11 +765,7 @@
 	list_for_each_entry(insn, &file->endbr_list, call_node)
 		idx++;
 
-<<<<<<< HEAD
-	if (stats) {
-=======
 	if (opts.stats) {
->>>>>>> 88084a3d
 		printf("ibt: ENDBR at function start: %d\n", file->nr_endbr);
 		printf("ibt: ENDBR inside functions:  %d\n", file->nr_endbr_int);
 		printf("ibt: superfluous ENDBR:       %d\n", idx);
@@ -1284,11 +1260,7 @@
 	if (insn->offset == insn->func->offset)
 		return true;
 
-<<<<<<< HEAD
-	if (ibt) {
-=======
 	if (opts.ibt) {
->>>>>>> 88084a3d
 		struct instruction *prev = prev_insn_same_sym(file, insn);
 
 		if (prev && prev->type == INSN_ENDBR &&
@@ -1977,11 +1949,7 @@
 
 		insn->hint = true;
 
-<<<<<<< HEAD
-		if (ibt && hint->type == UNWIND_HINT_TYPE_REGS_PARTIAL) {
-=======
 		if (opts.ibt && hint->type == UNWIND_HINT_TYPE_REGS_PARTIAL) {
->>>>>>> 88084a3d
 			struct symbol *sym = find_symbol_by_offset(insn->sec, insn->offset);
 
 			if (sym && sym->bind == STB_GLOBAL &&
@@ -3218,114 +3186,6 @@
 	return next_insn_same_sec(file, insn);
 }
 
-static struct instruction *
-validate_ibt_reloc(struct objtool_file *file, struct reloc *reloc)
-{
-	struct instruction *dest;
-	struct section *sec;
-	unsigned long off;
-
-	sec = reloc->sym->sec;
-	off = reloc->sym->offset;
-
-	if ((reloc->sec->base->sh.sh_flags & SHF_EXECINSTR) &&
-	    (reloc->type == R_X86_64_PC32 || reloc->type == R_X86_64_PLT32))
-		off += arch_dest_reloc_offset(reloc->addend);
-	else
-		off += reloc->addend;
-
-	dest = find_insn(file, sec, off);
-	if (!dest)
-		return NULL;
-
-	if (dest->type == INSN_ENDBR) {
-		if (!list_empty(&dest->call_node))
-			list_del_init(&dest->call_node);
-
-		return NULL;
-	}
-
-	if (reloc->sym->static_call_tramp)
-		return NULL;
-
-	return dest;
-}
-
-static void warn_noendbr(const char *msg, struct section *sec, unsigned long offset,
-			 struct instruction *dest)
-{
-	WARN_FUNC("%srelocation to !ENDBR: %s", sec, offset, msg,
-		  offstr(dest->sec, dest->offset));
-}
-
-static void validate_ibt_dest(struct objtool_file *file, struct instruction *insn,
-			      struct instruction *dest)
-{
-	if (dest->func && dest->func == insn->func) {
-		/*
-		 * Anything from->to self is either _THIS_IP_ or IRET-to-self.
-		 *
-		 * There is no sane way to annotate _THIS_IP_ since the compiler treats the
-		 * relocation as a constant and is happy to fold in offsets, skewing any
-		 * annotation we do, leading to vast amounts of false-positives.
-		 *
-		 * There's also compiler generated _THIS_IP_ through KCOV and
-		 * such which we have no hope of annotating.
-		 *
-		 * As such, blanket accept self-references without issue.
-		 */
-		return;
-	}
-
-	if (dest->noendbr)
-		return;
-
-	warn_noendbr("", insn->sec, insn->offset, dest);
-}
-
-static void validate_ibt_insn(struct objtool_file *file, struct instruction *insn)
-{
-	struct instruction *dest;
-	struct reloc *reloc;
-
-	switch (insn->type) {
-	case INSN_CALL:
-	case INSN_CALL_DYNAMIC:
-	case INSN_JUMP_CONDITIONAL:
-	case INSN_JUMP_UNCONDITIONAL:
-	case INSN_JUMP_DYNAMIC:
-	case INSN_JUMP_DYNAMIC_CONDITIONAL:
-	case INSN_RETURN:
-		/*
-		 * We're looking for code references setting up indirect code
-		 * flow. As such, ignore direct code flow and the actual
-		 * dynamic branches.
-		 */
-		return;
-
-	case INSN_NOP:
-		/*
-		 * handle_group_alt() will create INSN_NOP instruction that
-		 * don't belong to any section, ignore all NOP since they won't
-		 * carry a (useful) relocation anyway.
-		 */
-		return;
-
-	default:
-		break;
-	}
-
-	for (reloc = insn_reloc(file, insn);
-	     reloc;
-	     reloc = find_reloc_by_dest_range(file->elf, insn->sec,
-					      reloc->offset + 1,
-					      (insn->offset + insn->len) - (reloc->offset + 1))) {
-		dest = validate_ibt_reloc(file, reloc);
-		if (dest)
-			validate_ibt_dest(file, insn, dest);
-	}
-}
-
 /*
  * Follow the branch starting at the given instruction, and recursively follow
  * any other branches (jumps).  Meanwhile, track the frame pointer state at
@@ -3415,14 +3275,6 @@
 		switch (insn->type) {
 
 		case INSN_RETURN:
-<<<<<<< HEAD
-			if (sls && !insn->retpoline_safe &&
-			    next_insn && next_insn->type != INSN_TRAP) {
-				WARN_FUNC("missing int3 after ret",
-					  insn->sec, insn->offset);
-			}
-=======
->>>>>>> 88084a3d
 			return validate_return(func, insn, &state);
 
 		case INSN_CALL:
@@ -3466,16 +3318,6 @@
 			break;
 
 		case INSN_JUMP_DYNAMIC:
-<<<<<<< HEAD
-			if (sls && !insn->retpoline_safe &&
-			    next_insn && next_insn->type != INSN_TRAP) {
-				WARN_FUNC("missing int3 after indirect jump",
-					  insn->sec, insn->offset);
-			}
-
-			/* fallthrough */
-=======
->>>>>>> 88084a3d
 		case INSN_JUMP_DYNAMIC_CONDITIONAL:
 			if (is_sibling_call(insn)) {
 				ret = validate_sibling_call(file, insn, &state);
@@ -3540,9 +3382,6 @@
 		default:
 			break;
 		}
-
-		if (ibt)
-			validate_ibt_insn(file, insn);
 
 		if (insn->dead_end)
 			return 0;
@@ -3656,22 +3495,14 @@
 		return true;
 
 	/*
-<<<<<<< HEAD
-	 * Whole archive runs might encounder dead code from weak symbols.
-=======
 	 * Whole archive runs might encounter dead code from weak symbols.
->>>>>>> 88084a3d
 	 * This is where the linker will have dropped the weak symbol in
 	 * favour of a regular symbol, but leaves the code in place.
 	 *
 	 * In this case we'll find a piece of code (whole function) that is not
 	 * covered by a !section symbol. Ignore them.
 	 */
-<<<<<<< HEAD
-	if (!insn->func && lto) {
-=======
 	if (opts.link && !insn->func) {
->>>>>>> 88084a3d
 		int size = find_symbol_hole_containing(insn->sec, insn->offset);
 		unsigned long end = insn->offset + size;
 
@@ -3837,8 +3668,6 @@
 	return warnings;
 }
 
-<<<<<<< HEAD
-=======
 static void mark_endbr_used(struct instruction *insn)
 {
 	if (!list_empty(&insn->call_node))
@@ -3960,18 +3789,10 @@
  * Unused ENDBR instructions will be annotated for sealing (i.e., replaced with
  * NOPs) later, in create_ibt_endbr_seal_sections().
  */
->>>>>>> 88084a3d
 static int validate_ibt(struct objtool_file *file)
 {
 	struct section *sec;
 	struct reloc *reloc;
-<<<<<<< HEAD
-
-	for_each_sec(file, sec) {
-		bool is_data;
-
-		/* already done in validate_branch() */
-=======
 	struct instruction *insn;
 	int warnings = 0;
 
@@ -3981,42 +3802,12 @@
 	for_each_sec(file, sec) {
 
 		/* Already done by validate_ibt_insn() */
->>>>>>> 88084a3d
 		if (sec->sh.sh_flags & SHF_EXECINSTR)
 			continue;
 
 		if (!sec->reloc)
 			continue;
 
-<<<<<<< HEAD
-		if (!strncmp(sec->name, ".orc", 4))
-			continue;
-
-		if (!strncmp(sec->name, ".discard", 8))
-			continue;
-
-		if (!strncmp(sec->name, ".debug", 6))
-			continue;
-
-		if (!strcmp(sec->name, "_error_injection_whitelist"))
-			continue;
-
-		if (!strcmp(sec->name, "_kprobe_blacklist"))
-			continue;
-
-		is_data = strstr(sec->name, ".data") || strstr(sec->name, ".rodata");
-
-		list_for_each_entry(reloc, &sec->reloc->reloc_list, list) {
-			struct instruction *dest;
-
-			dest = validate_ibt_reloc(file, reloc);
-			if (is_data && dest && !dest->noendbr)
-				warn_noendbr("data ", sec, reloc->offset, dest);
-		}
-	}
-
-	return 0;
-=======
 		/*
 		 * These sections can reference text addresses, but not with
 		 * the intent to indirect branch to them.
@@ -4079,7 +3870,6 @@
 	}
 
 	return warnings;
->>>>>>> 88084a3d
 }
 
 static int validate_reachable_instructions(struct objtool_file *file)
@@ -4103,16 +3893,6 @@
 int check(struct objtool_file *file)
 {
 	int ret, warnings = 0;
-
-	if (lto && !(vmlinux || module)) {
-		fprintf(stderr, "--lto requires: --vmlinux or --module\n");
-		return 1;
-	}
-
-	if (ibt && !lto) {
-		fprintf(stderr, "--ibt requires: --lto\n");
-		return 1;
-	}
 
 	arch_initial_func_cfi_state(&initial_func_cfi);
 	init_cfi_state(&init_cfi);
@@ -4134,10 +3914,6 @@
 	if (list_empty(&file->insn_list))
 		goto out;
 
-<<<<<<< HEAD
-	if (vmlinux && !lto) {
-		ret = validate_vmlinux_functions(file);
-=======
 	if (opts.retpoline) {
 		ret = validate_retpoline(file);
 		if (ret < 0)
@@ -4147,7 +3923,6 @@
 
 	if (opts.stackval || opts.orc || opts.uaccess) {
 		ret = validate_functions(file);
->>>>>>> 88084a3d
 		if (ret < 0)
 			goto out;
 		warnings += ret;
@@ -4178,20 +3953,8 @@
 		warnings += ret;
 	}
 
-<<<<<<< HEAD
-	if (ibt) {
-		ret = validate_ibt(file);
-		if (ret < 0)
-			goto out;
-		warnings += ret;
-	}
-
-	if (!warnings) {
-		ret = validate_reachable_instructions(file);
-=======
 	if (opts.sls) {
 		ret = validate_sls(file);
->>>>>>> 88084a3d
 		if (ret < 0)
 			goto out;
 		warnings += ret;
@@ -4218,20 +3981,13 @@
 		warnings += ret;
 	}
 
-<<<<<<< HEAD
-	if (ibt) {
-=======
 	if (opts.ibt) {
->>>>>>> 88084a3d
 		ret = create_ibt_endbr_seal_sections(file);
 		if (ret < 0)
 			goto out;
 		warnings += ret;
 	}
 
-<<<<<<< HEAD
-	if (stats) {
-=======
 	if (opts.orc && !list_empty(&file->insn_list)) {
 		ret = orc_create(file);
 		if (ret < 0)
@@ -4241,7 +3997,6 @@
 
 
 	if (opts.stats) {
->>>>>>> 88084a3d
 		printf("nr_insns_visited: %ld\n", nr_insns_visited);
 		printf("nr_cfi: %ld\n", nr_cfi);
 		printf("nr_cfi_reused: %ld\n", nr_cfi_reused);
