// SPDX-License-Identifier: GPL-2.0-or-later
#include <errno.h>
#include <error.h>
#include <netdb.h>
#include <stdbool.h>
#include <stdio.h>
#include <stdlib.h>
#include <string.h>
#include <time.h>
#include <unistd.h>
#include <linux/errqueue.h>
#include <linux/icmp.h>
#include <linux/icmpv6.h>
#include <linux/net_tstamp.h>
#include <linux/types.h>
#include <linux/udp.h>
#include <sys/socket.h>

#include "../kselftest.h"

enum {
	ERN_SUCCESS = 0,
	/* Well defined errors, callers may depend on these */
	ERN_SEND = 1,
	/* Informational, can reorder */
	ERN_HELP,
	ERN_SEND_SHORT,
	ERN_SOCK_CREATE,
	ERN_RESOLVE,
	ERN_CMSG_WR,
	ERN_SOCKOPT,
	ERN_GETTIME,
	ERN_RECVERR,
	ERN_CMSG_RD,
	ERN_CMSG_RCV,
};

struct option_cmsg_u32 {
	bool ena;
	unsigned int val;
};

struct options {
	bool silent_send;
	const char *host;
	const char *service;
	unsigned int size;
	unsigned int num_pkt;
	struct {
		unsigned int mark;
		unsigned int dontfrag;
		unsigned int tclass;
		unsigned int hlimit;
		unsigned int priority;
	} sockopt;
	struct {
		unsigned int family;
		unsigned int type;
		unsigned int proto;
	} sock;
	struct option_cmsg_u32 mark;
	struct {
		bool ena;
		unsigned int delay;
	} txtime;
	struct {
		bool ena;
	} ts;
	struct {
		struct option_cmsg_u32 dontfrag;
		struct option_cmsg_u32 tclass;
		struct option_cmsg_u32 hlimit;
		struct option_cmsg_u32 exthdr;
	} v6;
} opt = {
	.size = 13,
	.num_pkt = 1,
	.sock = {
		.family	= AF_UNSPEC,
		.type	= SOCK_DGRAM,
		.proto	= IPPROTO_UDP,
	},
};

static struct timespec time_start_real;
static struct timespec time_start_mono;

static void __attribute__((noreturn)) cs_usage(const char *bin)
{
	printf("Usage: %s [opts] <dst host> <dst port / service>\n", bin);
	printf("Options:\n"
	       "\t\t-s      Silent send() failures\n"
	       "\t\t-S      send() size\n"
	       "\t\t-4/-6   Force IPv4 / IPv6 only\n"
	       "\t\t-p prot Socket protocol\n"
	       "\t\t        (u = UDP (default); i = ICMP; r = RAW)\n"
	       "\n"
	       "\t\t-m val  Set SO_MARK with given value\n"
	       "\t\t-M val  Set SO_MARK via setsockopt\n"
	       "\t\t-d val  Set SO_TXTIME with given delay (usec)\n"
	       "\t\t-t      Enable time stamp reporting\n"
	       "\t\t-f val  Set don't fragment via cmsg\n"
	       "\t\t-F val  Set don't fragment via setsockopt\n"
	       "\t\t-c val  Set TCLASS via cmsg\n"
	       "\t\t-C val  Set TCLASS via setsockopt\n"
	       "\t\t-l val  Set HOPLIMIT via cmsg\n"
	       "\t\t-L val  Set HOPLIMIT via setsockopt\n"
	       "\t\t-H type Add an IPv6 header option\n"
	       "\t\t        (h = HOP; d = DST; r = RTDST)"
	       "");
	exit(ERN_HELP);
}

static void cs_parse_args(int argc, char *argv[])
{
	int o;

	while ((o = getopt(argc, argv, "46sS:p:P:m:M:n:d:tf:F:c:C:l:L:H:")) != -1) {
		switch (o) {
		case 's':
			opt.silent_send = true;
			break;
		case 'S':
			opt.size = atoi(optarg);
			break;
		case '4':
			opt.sock.family = AF_INET;
			break;
		case '6':
			opt.sock.family = AF_INET6;
			break;
		case 'p':
			if (*optarg == 'u' || *optarg == 'U') {
				opt.sock.proto = IPPROTO_UDP;
			} else if (*optarg == 'i' || *optarg == 'I') {
				opt.sock.proto = IPPROTO_ICMP;
			} else if (*optarg == 'r') {
				opt.sock.type = SOCK_RAW;
			} else {
				printf("Error: unknown protocol: %s\n", optarg);
				cs_usage(argv[0]);
			}
			break;
		case 'P':
			opt.sockopt.priority = atoi(optarg);
			break;
		case 'm':
			opt.mark.ena = true;
			opt.mark.val = atoi(optarg);
			break;
		case 'M':
			opt.sockopt.mark = atoi(optarg);
			break;
		case 'n':
			opt.num_pkt = atoi(optarg);
			break;
		case 'd':
			opt.txtime.ena = true;
			opt.txtime.delay = atoi(optarg);
			break;
		case 't':
			opt.ts.ena = true;
			break;
		case 'f':
			opt.v6.dontfrag.ena = true;
			opt.v6.dontfrag.val = atoi(optarg);
			break;
		case 'F':
			opt.sockopt.dontfrag = atoi(optarg);
			break;
		case 'c':
			opt.v6.tclass.ena = true;
			opt.v6.tclass.val = atoi(optarg);
			break;
		case 'C':
			opt.sockopt.tclass = atoi(optarg);
			break;
		case 'l':
			opt.v6.hlimit.ena = true;
			opt.v6.hlimit.val = atoi(optarg);
			break;
		case 'L':
			opt.sockopt.hlimit = atoi(optarg);
			break;
		case 'H':
			opt.v6.exthdr.ena = true;
			switch (optarg[0]) {
			case 'h':
				opt.v6.exthdr.val = IPV6_HOPOPTS;
				break;
			case 'd':
				opt.v6.exthdr.val = IPV6_DSTOPTS;
				break;
			case 'r':
				opt.v6.exthdr.val = IPV6_RTHDRDSTOPTS;
				break;
			default:
				printf("Error: hdr type: %s\n", optarg);
				break;
			}
			break;
		}
	}

	if (optind != argc - 2)
		cs_usage(argv[0]);

	opt.host = argv[optind];
	opt.service = argv[optind + 1];
}

static void memrnd(void *s, size_t n)
{
	int *dword = s;
	char *byte;

	for (; n >= 4; n -= 4)
		*dword++ = rand();
	byte = (void *)dword;
	while (n--)
		*byte++ = rand();
}

static void
ca_write_cmsg_u32(char *cbuf, size_t cbuf_sz, size_t *cmsg_len,
		  int level, int optname, struct option_cmsg_u32 *uopt)
{
	struct cmsghdr *cmsg;

	if (!uopt->ena)
		return;

	cmsg = (struct cmsghdr *)(cbuf + *cmsg_len);
	*cmsg_len += CMSG_SPACE(sizeof(__u32));
	if (cbuf_sz < *cmsg_len)
		error(ERN_CMSG_WR, EFAULT, "cmsg buffer too small");

	cmsg->cmsg_level = level;
	cmsg->cmsg_type = optname;
	cmsg->cmsg_len = CMSG_LEN(sizeof(__u32));
	*(__u32 *)CMSG_DATA(cmsg) = uopt->val;
}

static void
cs_write_cmsg(int fd, struct msghdr *msg, char *cbuf, size_t cbuf_sz)
{
	struct cmsghdr *cmsg;
	size_t cmsg_len;

	msg->msg_control = cbuf;
	cmsg_len = 0;

	ca_write_cmsg_u32(cbuf, cbuf_sz, &cmsg_len,
			  SOL_SOCKET, SO_MARK, &opt.mark);
	ca_write_cmsg_u32(cbuf, cbuf_sz, &cmsg_len,
			  SOL_IPV6, IPV6_DONTFRAG, &opt.v6.dontfrag);
	ca_write_cmsg_u32(cbuf, cbuf_sz, &cmsg_len,
			  SOL_IPV6, IPV6_TCLASS, &opt.v6.tclass);
	ca_write_cmsg_u32(cbuf, cbuf_sz, &cmsg_len,
			  SOL_IPV6, IPV6_HOPLIMIT, &opt.v6.hlimit);

	if (opt.txtime.ena) {
		__u64 txtime;

		txtime = time_start_mono.tv_sec * (1000ULL * 1000 * 1000) +
			 time_start_mono.tv_nsec +
			 opt.txtime.delay * 1000;

		cmsg = (struct cmsghdr *)(cbuf + cmsg_len);
		cmsg_len += CMSG_SPACE(sizeof(txtime));
		if (cbuf_sz < cmsg_len)
			error(ERN_CMSG_WR, EFAULT, "cmsg buffer too small");

		cmsg->cmsg_level = SOL_SOCKET;
		cmsg->cmsg_type = SCM_TXTIME;
		cmsg->cmsg_len = CMSG_LEN(sizeof(txtime));
		memcpy(CMSG_DATA(cmsg), &txtime, sizeof(txtime));
	}
	if (opt.ts.ena) {
		cmsg = (struct cmsghdr *)(cbuf + cmsg_len);
		cmsg_len += CMSG_SPACE(sizeof(__u32));
		if (cbuf_sz < cmsg_len)
			error(ERN_CMSG_WR, EFAULT, "cmsg buffer too small");

		cmsg->cmsg_level = SOL_SOCKET;
		cmsg->cmsg_type = SO_TIMESTAMPING;
		cmsg->cmsg_len = CMSG_LEN(sizeof(__u32));
		*(__u32 *)CMSG_DATA(cmsg) = SOF_TIMESTAMPING_TX_SCHED |
					    SOF_TIMESTAMPING_TX_SOFTWARE;
	}
	if (opt.v6.exthdr.ena) {
		cmsg = (struct cmsghdr *)(cbuf + cmsg_len);
		cmsg_len += CMSG_SPACE(8);
		if (cbuf_sz < cmsg_len)
			error(ERN_CMSG_WR, EFAULT, "cmsg buffer too small");

		cmsg->cmsg_level = SOL_IPV6;
		cmsg->cmsg_type = opt.v6.exthdr.val;
		cmsg->cmsg_len = CMSG_LEN(8);
		*(__u64 *)CMSG_DATA(cmsg) = 0;
	}

	if (cmsg_len)
		msg->msg_controllen = cmsg_len;
	else
		msg->msg_control = NULL;
}

static const char *cs_ts_info2str(unsigned int info)
{
	static const char *names[] = {
		[SCM_TSTAMP_SND]	= "SND",
		[SCM_TSTAMP_SCHED]	= "SCHED",
		[SCM_TSTAMP_ACK]	= "ACK",
	};

	if (info < ARRAY_SIZE(names))
		return names[info];
	return "unknown";
}

static unsigned long
cs_read_cmsg(int fd, struct msghdr *msg, char *cbuf, size_t cbuf_sz)
{
	struct sock_extended_err *see;
	struct scm_timestamping *ts;
	unsigned long ts_seen = 0;
	struct cmsghdr *cmsg;
	int i, err;

	if (!opt.ts.ena)
		return 0;
	msg->msg_control = cbuf;
	msg->msg_controllen = cbuf_sz;

	while (true) {
		ts = NULL;
		see = NULL;
		memset(cbuf, 0, cbuf_sz);

		err = recvmsg(fd, msg, MSG_ERRQUEUE);
		if (err < 0) {
			if (errno == EAGAIN)
				break;
			error(ERN_RECVERR, errno, "recvmsg ERRQ");
		}

		for (cmsg = CMSG_FIRSTHDR(msg); cmsg != NULL;
		     cmsg = CMSG_NXTHDR(msg, cmsg)) {
			if (cmsg->cmsg_level == SOL_SOCKET &&
			    cmsg->cmsg_type == SO_TIMESTAMPING_OLD) {
				if (cmsg->cmsg_len < sizeof(*ts))
					error(ERN_CMSG_RD, EINVAL, "TS cmsg");

				ts = (void *)CMSG_DATA(cmsg);
			}
			if ((cmsg->cmsg_level == SOL_IP &&
			     cmsg->cmsg_type == IP_RECVERR) ||
			    (cmsg->cmsg_level == SOL_IPV6 &&
			     cmsg->cmsg_type == IPV6_RECVERR)) {
				if (cmsg->cmsg_len < sizeof(*see))
					error(ERN_CMSG_RD, EINVAL, "sock_err cmsg");

				see = (void *)CMSG_DATA(cmsg);
			}
		}

		if (!ts)
			error(ERN_CMSG_RCV, ENOENT, "TS cmsg not found");
		if (!see)
			error(ERN_CMSG_RCV, ENOENT, "sock_err cmsg not found");

		for (i = 0; i < 3; i++) {
			unsigned long long rel_time;

			if (!ts->ts[i].tv_sec && !ts->ts[i].tv_nsec)
				continue;

			rel_time = (ts->ts[i].tv_sec - time_start_real.tv_sec) *
				(1000ULL * 1000) +
				(ts->ts[i].tv_nsec - time_start_real.tv_nsec) /
				1000;
			printf(" %5s ts%d %lluus\n",
			       cs_ts_info2str(see->ee_info),
			       i, rel_time);
			ts_seen |= 1 << see->ee_info;
		}
	}

	return ts_seen;
}

static void ca_set_sockopts(int fd)
{
	if (opt.sockopt.mark &&
	    setsockopt(fd, SOL_SOCKET, SO_MARK,
		       &opt.sockopt.mark, sizeof(opt.sockopt.mark)))
		error(ERN_SOCKOPT, errno, "setsockopt SO_MARK");
	if (opt.sockopt.dontfrag &&
	    setsockopt(fd, SOL_IPV6, IPV6_DONTFRAG,
		       &opt.sockopt.dontfrag, sizeof(opt.sockopt.dontfrag)))
		error(ERN_SOCKOPT, errno, "setsockopt IPV6_DONTFRAG");
	if (opt.sockopt.tclass &&
	    setsockopt(fd, SOL_IPV6, IPV6_TCLASS,
		       &opt.sockopt.tclass, sizeof(opt.sockopt.tclass)))
		error(ERN_SOCKOPT, errno, "setsockopt IPV6_TCLASS");
	if (opt.sockopt.hlimit &&
	    setsockopt(fd, SOL_IPV6, IPV6_UNICAST_HOPS,
		       &opt.sockopt.hlimit, sizeof(opt.sockopt.hlimit)))
		error(ERN_SOCKOPT, errno, "setsockopt IPV6_HOPLIMIT");
	if (opt.sockopt.priority &&
	    setsockopt(fd, SOL_SOCKET, SO_PRIORITY,
		       &opt.sockopt.priority, sizeof(opt.sockopt.priority)))
		error(ERN_SOCKOPT, errno, "setsockopt SO_PRIORITY");
<<<<<<< HEAD
=======

	if (opt.txtime.ena) {
		struct sock_txtime so_txtime = {
			.clockid = CLOCK_MONOTONIC,
		};

		if (setsockopt(fd, SOL_SOCKET, SO_TXTIME,
			       &so_txtime, sizeof(so_txtime)))
			error(ERN_SOCKOPT, errno, "setsockopt TXTIME");
	}
	if (opt.ts.ena) {
		__u32 val = SOF_TIMESTAMPING_SOFTWARE |
			SOF_TIMESTAMPING_OPT_TSONLY;

		if (setsockopt(fd, SOL_SOCKET, SO_TIMESTAMPING,
			       &val, sizeof(val)))
			error(ERN_SOCKOPT, errno, "setsockopt TIMESTAMPING");
	}
>>>>>>> 0c383648
}

int main(int argc, char *argv[])
{
	struct addrinfo hints, *ai;
	struct iovec iov[1];
	unsigned char *buf;
	struct msghdr msg;
	char cbuf[1024];
	int err;
	int fd;
	int i;

	cs_parse_args(argc, argv);

	buf = malloc(opt.size);
	memrnd(buf, opt.size);

	memset(&hints, 0, sizeof(hints));
	hints.ai_family = opt.sock.family;

	ai = NULL;
	err = getaddrinfo(opt.host, opt.service, &hints, &ai);
	if (err) {
		fprintf(stderr, "Can't resolve address [%s]:%s\n",
			opt.host, opt.service);
		return ERN_SOCK_CREATE;
	}

	if (ai->ai_family == AF_INET6 && opt.sock.proto == IPPROTO_ICMP)
		opt.sock.proto = IPPROTO_ICMPV6;

	fd = socket(ai->ai_family, opt.sock.type, opt.sock.proto);
	if (fd < 0) {
		fprintf(stderr, "Can't open socket: %s\n", strerror(errno));
		freeaddrinfo(ai);
		return ERN_RESOLVE;
	}

	if (opt.sock.proto == IPPROTO_ICMP) {
		buf[0] = ICMP_ECHO;
		buf[1] = 0;
	} else if (opt.sock.proto == IPPROTO_ICMPV6) {
		buf[0] = ICMPV6_ECHO_REQUEST;
		buf[1] = 0;
	} else if (opt.sock.type == SOCK_RAW) {
		struct udphdr hdr = { 1, 2, htons(opt.size), 0 };
		struct sockaddr_in6 *sin6 = (void *)ai->ai_addr;

		memcpy(buf, &hdr, sizeof(hdr));
		sin6->sin6_port = htons(opt.sock.proto);
	}

	ca_set_sockopts(fd);

	if (clock_gettime(CLOCK_REALTIME, &time_start_real))
		error(ERN_GETTIME, errno, "gettime REALTIME");
	if (clock_gettime(CLOCK_MONOTONIC, &time_start_mono))
		error(ERN_GETTIME, errno, "gettime MONOTONIC");

	iov[0].iov_base = buf;
	iov[0].iov_len = opt.size;

	memset(&msg, 0, sizeof(msg));
	msg.msg_name = ai->ai_addr;
	msg.msg_namelen = ai->ai_addrlen;
	msg.msg_iov = iov;
	msg.msg_iovlen = 1;

	cs_write_cmsg(fd, &msg, cbuf, sizeof(cbuf));

	for (i = 0; i < opt.num_pkt; i++) {
		err = sendmsg(fd, &msg, 0);
		if (err < 0) {
			if (!opt.silent_send)
				fprintf(stderr, "send failed: %s\n", strerror(errno));
			err = ERN_SEND;
			goto err_out;
		} else if (err != (int)opt.size) {
			fprintf(stderr, "short send\n");
			err = ERN_SEND_SHORT;
			goto err_out;
		}
	}
	err = ERN_SUCCESS;

	if (opt.ts.ena) {
<<<<<<< HEAD
		/* Make sure all timestamps have time to loop back */
		usleep(opt.txtime.delay);

		cs_read_cmsg(fd, &msg, cbuf, sizeof(cbuf));
=======
		unsigned long seen;
		int i;

		/* Make sure all timestamps have time to loop back */
		for (i = 0; i < 40; i++) {
			seen = cs_read_cmsg(fd, &msg, cbuf, sizeof(cbuf));
			if (seen & (1 << SCM_TSTAMP_SND))
				break;
			usleep(opt.txtime.delay / 20);
		}
>>>>>>> 0c383648
	}

err_out:
	close(fd);
	freeaddrinfo(ai);
	return err;
}<|MERGE_RESOLUTION|>--- conflicted
+++ resolved
@@ -412,8 +412,6 @@
 	    setsockopt(fd, SOL_SOCKET, SO_PRIORITY,
 		       &opt.sockopt.priority, sizeof(opt.sockopt.priority)))
 		error(ERN_SOCKOPT, errno, "setsockopt SO_PRIORITY");
-<<<<<<< HEAD
-=======
 
 	if (opt.txtime.ena) {
 		struct sock_txtime so_txtime = {
@@ -432,7 +430,6 @@
 			       &val, sizeof(val)))
 			error(ERN_SOCKOPT, errno, "setsockopt TIMESTAMPING");
 	}
->>>>>>> 0c383648
 }
 
 int main(int argc, char *argv[])
@@ -520,12 +517,6 @@
 	err = ERN_SUCCESS;
 
 	if (opt.ts.ena) {
-<<<<<<< HEAD
-		/* Make sure all timestamps have time to loop back */
-		usleep(opt.txtime.delay);
-
-		cs_read_cmsg(fd, &msg, cbuf, sizeof(cbuf));
-=======
 		unsigned long seen;
 		int i;
 
@@ -536,7 +527,6 @@
 				break;
 			usleep(opt.txtime.delay / 20);
 		}
->>>>>>> 0c383648
 	}
 
 err_out:
