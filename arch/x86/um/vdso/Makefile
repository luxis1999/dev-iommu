# SPDX-License-Identifier: GPL-2.0
#
# Building vDSO images for x86.
#

VDSO64-y		:= y

vdso-install-$(VDSO64-y)	+= vdso.so


# files to link into the vdso
vobjs-y := vdso-note.o um_vdso.o

# files to link into kernel
obj-$(VDSO64-y)			+= vdso.o vma.o

vobjs := $(foreach F,$(vobjs-y),$(obj)/$F)

$(obj)/vdso.o: $(obj)/vdso.so

targets += vdso.so vdso.so.dbg vdso.lds $(vobjs-y)

CPPFLAGS_vdso.lds += -P -C

VDSO_LDFLAGS_vdso.lds = -m64 -Wl,-soname=linux-vdso.so.1 \
       -Wl,-z,max-page-size=4096

$(obj)/vdso.o: $(src)/vdso.S $(obj)/vdso.so

$(obj)/vdso.so.dbg: $(obj)/vdso.lds $(vobjs) FORCE
	$(call if_changed,vdso)

$(obj)/%.so: OBJCOPYFLAGS := -S
$(obj)/%.so: $(obj)/%.so.dbg FORCE
	$(call if_changed,objcopy)

#
# Don't omit frame pointers for ease of userspace debugging, but do
# optimize sibling calls.
#
CFL := $(PROFILING) -mcmodel=small -fPIC -O2 -fasynchronous-unwind-tables -m64 \
       $(filter -g%,$(KBUILD_CFLAGS)) -fno-stack-protector \
       -fno-omit-frame-pointer -foptimize-sibling-calls

$(vobjs): KBUILD_CFLAGS += $(CFL)

#
# vDSO code runs in userspace and -pg doesn't help with profiling anyway.
#
CFLAGS_REMOVE_vdso-note.o = -pg -fprofile-arcs -ftest-coverage
CFLAGS_REMOVE_um_vdso.o = -pg -fprofile-arcs -ftest-coverage

#
# The DSO images are built using a special linker script.
#
quiet_cmd_vdso = VDSO    $@
      cmd_vdso = $(CC) -nostdlib -o $@ \
		       $(CC_FLAGS_LTO) $(VDSO_LDFLAGS) $(VDSO_LDFLAGS_$(filter %.lds,$(^F))) \
		       -Wl,-T,$(filter %.lds,$^) $(filter %.o,$^) && \
<<<<<<< HEAD
		 sh $(srctree)/$(src)/checkundef.sh '$(NM)' '$@'

VDSO_LDFLAGS = -fPIC -shared -Wl,--hash-style=sysv -z noexecstack
GCOV_PROFILE := n
=======
		 sh $(src)/checkundef.sh '$(NM)' '$@'

VDSO_LDFLAGS = -fPIC -shared -Wl,--hash-style=sysv -z noexecstack
>>>>>>> 0c383648
<|MERGE_RESOLUTION|>--- conflicted
+++ resolved
@@ -57,13 +57,6 @@
       cmd_vdso = $(CC) -nostdlib -o $@ \
 		       $(CC_FLAGS_LTO) $(VDSO_LDFLAGS) $(VDSO_LDFLAGS_$(filter %.lds,$(^F))) \
 		       -Wl,-T,$(filter %.lds,$^) $(filter %.o,$^) && \
-<<<<<<< HEAD
-		 sh $(srctree)/$(src)/checkundef.sh '$(NM)' '$@'
-
-VDSO_LDFLAGS = -fPIC -shared -Wl,--hash-style=sysv -z noexecstack
-GCOV_PROFILE := n
-=======
 		 sh $(src)/checkundef.sh '$(NM)' '$@'
 
-VDSO_LDFLAGS = -fPIC -shared -Wl,--hash-style=sysv -z noexecstack
->>>>>>> 0c383648
+VDSO_LDFLAGS = -fPIC -shared -Wl,--hash-style=sysv -z noexecstack