/* SPDX-License-Identifier: GPL-2.0 */
/*
 *  linux/arch/x86_64/entry.S
 *
 *  Copyright (C) 1991, 1992  Linus Torvalds
 *  Copyright (C) 2000, 2001, 2002  Andi Kleen SuSE Labs
 *  Copyright (C) 2000  Pavel Machek <pavel@suse.cz>
 *
 * entry.S contains the system-call and fault low-level handling routines.
 *
 * Some of this is documented in Documentation/x86/entry_64.txt
 *
 * A note on terminology:
 * - iret frame:	Architecture defined interrupt frame from SS to RIP
 *			at the top of the kernel process stack.
 *
 * Some macro usage:
 * - ENTRY/END:		Define functions in the symbol table.
 * - TRACE_IRQ_*:	Trace hardirq state for lock debugging.
 * - idtentry:		Define exception entry points.
 */
#include <linux/linkage.h>
#include <asm/segment.h>
#include <asm/cache.h>
#include <asm/errno.h>
#include <asm/asm-offsets.h>
#include <asm/msr.h>
#include <asm/unistd.h>
#include <asm/thread_info.h>
#include <asm/hw_irq.h>
#include <asm/page_types.h>
#include <asm/irqflags.h>
#include <asm/paravirt.h>
#include <asm/percpu.h>
#include <asm/asm.h>
#include <asm/smap.h>
#include <asm/pgtable_types.h>
#include <asm/export.h>
#include <asm/frame.h>
#include <asm/nospec-branch.h>
#include <linux/err.h>

#include "calling.h"

.code64
.section .entry.text, "ax"

#ifdef CONFIG_PARAVIRT
ENTRY(native_usergs_sysret64)
	UNWIND_HINT_EMPTY
	swapgs
	sysretq
END(native_usergs_sysret64)
#endif /* CONFIG_PARAVIRT */

.macro TRACE_IRQS_FLAGS flags:req
#ifdef CONFIG_TRACE_IRQFLAGS
	bt	$9, \flags		/* interrupts off? */
	jnc	1f
	TRACE_IRQS_ON
1:
#endif
.endm

.macro TRACE_IRQS_IRETQ
	TRACE_IRQS_FLAGS EFLAGS(%rsp)
.endm

/*
 * When dynamic function tracer is enabled it will add a breakpoint
 * to all locations that it is about to modify, sync CPUs, update
 * all the code, sync CPUs, then remove the breakpoints. In this time
 * if lockdep is enabled, it might jump back into the debug handler
 * outside the updating of the IST protection. (TRACE_IRQS_ON/OFF).
 *
 * We need to change the IDT table before calling TRACE_IRQS_ON/OFF to
 * make sure the stack pointer does not get reset back to the top
 * of the debug stack, and instead just reuses the current stack.
 */
#if defined(CONFIG_DYNAMIC_FTRACE) && defined(CONFIG_TRACE_IRQFLAGS)

.macro TRACE_IRQS_OFF_DEBUG
	call	debug_stack_set_zero
	TRACE_IRQS_OFF
	call	debug_stack_reset
.endm

.macro TRACE_IRQS_ON_DEBUG
	call	debug_stack_set_zero
	TRACE_IRQS_ON
	call	debug_stack_reset
.endm

.macro TRACE_IRQS_IRETQ_DEBUG
	bt	$9, EFLAGS(%rsp)		/* interrupts off? */
	jnc	1f
	TRACE_IRQS_ON_DEBUG
1:
.endm

#else
# define TRACE_IRQS_OFF_DEBUG			TRACE_IRQS_OFF
# define TRACE_IRQS_ON_DEBUG			TRACE_IRQS_ON
# define TRACE_IRQS_IRETQ_DEBUG			TRACE_IRQS_IRETQ
#endif

/*
 * 64-bit SYSCALL instruction entry. Up to 6 arguments in registers.
 *
 * This is the only entry point used for 64-bit system calls.  The
 * hardware interface is reasonably well designed and the register to
 * argument mapping Linux uses fits well with the registers that are
 * available when SYSCALL is used.
 *
 * SYSCALL instructions can be found inlined in libc implementations as
 * well as some other programs and libraries.  There are also a handful
 * of SYSCALL instructions in the vDSO used, for example, as a
 * clock_gettimeofday fallback.
 *
 * 64-bit SYSCALL saves rip to rcx, clears rflags.RF, then saves rflags to r11,
 * then loads new ss, cs, and rip from previously programmed MSRs.
 * rflags gets masked by a value from another MSR (so CLD and CLAC
 * are not needed). SYSCALL does not save anything on the stack
 * and does not change rsp.
 *
 * Registers on entry:
 * rax  system call number
 * rcx  return address
 * r11  saved rflags (note: r11 is callee-clobbered register in C ABI)
 * rdi  arg0
 * rsi  arg1
 * rdx  arg2
 * r10  arg3 (needs to be moved to rcx to conform to C ABI)
 * r8   arg4
 * r9   arg5
 * (note: r12-r15, rbp, rbx are callee-preserved in C ABI)
 *
 * Only called from user space.
 *
 * When user can change pt_regs->foo always force IRET. That is because
 * it deals with uncanonical addresses better. SYSRET has trouble
 * with them due to bugs in both AMD and Intel CPUs.
 */

	.pushsection .entry_trampoline, "ax"

/*
 * The code in here gets remapped into cpu_entry_area's trampoline.  This means
 * that the assembler and linker have the wrong idea as to where this code
 * lives (and, in fact, it's mapped more than once, so it's not even at a
 * fixed address).  So we can't reference any symbols outside the entry
 * trampoline and expect it to work.
 *
 * Instead, we carefully abuse %rip-relative addressing.
 * _entry_trampoline(%rip) refers to the start of the remapped) entry
 * trampoline.  We can thus find cpu_entry_area with this macro:
 */

#define CPU_ENTRY_AREA \
	_entry_trampoline - CPU_ENTRY_AREA_entry_trampoline(%rip)

/* The top word of the SYSENTER stack is hot and is usable as scratch space. */
#define RSP_SCRATCH	CPU_ENTRY_AREA_entry_stack + \
			SIZEOF_entry_stack - 8 + CPU_ENTRY_AREA

ENTRY(entry_SYSCALL_64_trampoline)
	UNWIND_HINT_EMPTY
	swapgs

	/* Stash the user RSP. */
	movq	%rsp, RSP_SCRATCH

	/* Note: using %rsp as a scratch reg. */
	SWITCH_TO_KERNEL_CR3 scratch_reg=%rsp

	/* Load the top of the task stack into RSP */
	movq	CPU_ENTRY_AREA_tss + TSS_sp1 + CPU_ENTRY_AREA, %rsp

	/* Start building the simulated IRET frame. */
	pushq	$__USER_DS			/* pt_regs->ss */
	pushq	RSP_SCRATCH			/* pt_regs->sp */
	pushq	%r11				/* pt_regs->flags */
	pushq	$__USER_CS			/* pt_regs->cs */
	pushq	%rcx				/* pt_regs->ip */

	/*
	 * x86 lacks a near absolute jump, and we can't jump to the real
	 * entry text with a relative jump.  We could push the target
	 * address and then use retq, but this destroys the pipeline on
	 * many CPUs (wasting over 20 cycles on Sandy Bridge).  Instead,
	 * spill RDI and restore it in a second-stage trampoline.
	 */
	pushq	%rdi
	movq	$entry_SYSCALL_64_stage2, %rdi
	JMP_NOSPEC %rdi
END(entry_SYSCALL_64_trampoline)

	.popsection

ENTRY(entry_SYSCALL_64_stage2)
	UNWIND_HINT_EMPTY
	popq	%rdi
	jmp	entry_SYSCALL_64_after_hwframe
END(entry_SYSCALL_64_stage2)

ENTRY(entry_SYSCALL_64)
	UNWIND_HINT_EMPTY
	/*
	 * Interrupts are off on entry.
	 * We do not frame this tiny irq-off block with TRACE_IRQS_OFF/ON,
	 * it is too small to ever cause noticeable irq latency.
	 */

	swapgs
	/*
	 * This path is not taken when PAGE_TABLE_ISOLATION is disabled so it
	 * is not required to switch CR3.
	 */
	movq	%rsp, PER_CPU_VAR(rsp_scratch)
	movq	PER_CPU_VAR(cpu_current_top_of_stack), %rsp

	/* Construct struct pt_regs on stack */
	pushq	$__USER_DS			/* pt_regs->ss */
	pushq	PER_CPU_VAR(rsp_scratch)	/* pt_regs->sp */
	pushq	%r11				/* pt_regs->flags */
	pushq	$__USER_CS			/* pt_regs->cs */
	pushq	%rcx				/* pt_regs->ip */
GLOBAL(entry_SYSCALL_64_after_hwframe)
	pushq	%rax				/* pt_regs->orig_ax */
	pushq	%rdi				/* pt_regs->di */
	pushq	%rsi				/* pt_regs->si */
	pushq	%rdx				/* pt_regs->dx */
	pushq	%rcx				/* pt_regs->cx */
	pushq	$-ENOSYS			/* pt_regs->ax */
	pushq	%r8				/* pt_regs->r8 */
	pushq	%r9				/* pt_regs->r9 */
	pushq	%r10				/* pt_regs->r10 */
	pushq	%r11				/* pt_regs->r11 */
<<<<<<< HEAD
	sub	$(6*8), %rsp			/* pt_regs->bp, bx, r12-15 not saved */
	UNWIND_HINT_REGS extra=0

	TRACE_IRQS_OFF

	/*
	 * If we need to do entry work or if we guess we'll need to do
	 * exit work, go straight to the slow path.
	 */
	movq	PER_CPU_VAR(current_task), %r11
	testl	$_TIF_WORK_SYSCALL_ENTRY|_TIF_ALLWORK_MASK, TASK_TI_flags(%r11)
	jnz	entry_SYSCALL64_slow_path

entry_SYSCALL_64_fastpath:
	/*
	 * Easy case: enable interrupts and issue the syscall.  If the syscall
	 * needs pt_regs, we'll call a stub that disables interrupts again
	 * and jumps to the slow path.
	 */
	TRACE_IRQS_ON
	ENABLE_INTERRUPTS(CLBR_NONE)
#if __SYSCALL_MASK == ~0
	cmpq	$__NR_syscall_max, %rax
#else
	andl	$__SYSCALL_MASK, %eax
	cmpl	$__NR_syscall_max, %eax
#endif
	ja	1f				/* return -ENOSYS (already in pt_regs->ax) */
	movq	%r10, %rcx

	/*
	 * This call instruction is handled specially in stub_ptregs_64.
	 * It might end up jumping to the slow path.  If it jumps, RAX
	 * and all argument registers are clobbered.
	 */
#ifdef CONFIG_RETPOLINE
	movq	sys_call_table(, %rax, 8), %rax
	call	__x86_indirect_thunk_rax
#else
	call	*sys_call_table(, %rax, 8)
#endif
.Lentry_SYSCALL_64_after_fastpath_call:

	movq	%rax, RAX(%rsp)
1:
=======
	pushq	%rbx				/* pt_regs->rbx */
	pushq	%rbp				/* pt_regs->rbp */
	pushq	%r12				/* pt_regs->r12 */
	pushq	%r13				/* pt_regs->r13 */
	pushq	%r14				/* pt_regs->r14 */
	pushq	%r15				/* pt_regs->r15 */
	UNWIND_HINT_REGS
>>>>>>> 03a0dded

	TRACE_IRQS_OFF

	/* IRQs are off. */
	movq	%rsp, %rdi
	call	do_syscall_64		/* returns with IRQs disabled */

	TRACE_IRQS_IRETQ		/* we're about to change IF */

	/*
	 * Try to use SYSRET instead of IRET if we're returning to
	 * a completely clean 64-bit userspace context.  If we're not,
	 * go to the slow exit path.
	 */
	movq	RCX(%rsp), %rcx
	movq	RIP(%rsp), %r11

	cmpq	%rcx, %r11	/* SYSRET requires RCX == RIP */
	jne	swapgs_restore_regs_and_return_to_usermode

	/*
	 * On Intel CPUs, SYSRET with non-canonical RCX/RIP will #GP
	 * in kernel space.  This essentially lets the user take over
	 * the kernel, since userspace controls RSP.
	 *
	 * If width of "canonical tail" ever becomes variable, this will need
	 * to be updated to remain correct on both old and new CPUs.
	 *
	 * Change top bits to match most significant bit (47th or 56th bit
	 * depending on paging mode) in the address.
	 */
	shl	$(64 - (__VIRTUAL_MASK_SHIFT+1)), %rcx
	sar	$(64 - (__VIRTUAL_MASK_SHIFT+1)), %rcx

	/* If this changed %rcx, it was not canonical */
	cmpq	%rcx, %r11
	jne	swapgs_restore_regs_and_return_to_usermode

	cmpq	$__USER_CS, CS(%rsp)		/* CS must match SYSRET */
	jne	swapgs_restore_regs_and_return_to_usermode

	movq	R11(%rsp), %r11
	cmpq	%r11, EFLAGS(%rsp)		/* R11 == RFLAGS */
	jne	swapgs_restore_regs_and_return_to_usermode

	/*
	 * SYSCALL clears RF when it saves RFLAGS in R11 and SYSRET cannot
	 * restore RF properly. If the slowpath sets it for whatever reason, we
	 * need to restore it correctly.
	 *
	 * SYSRET can restore TF, but unlike IRET, restoring TF results in a
	 * trap from userspace immediately after SYSRET.  This would cause an
	 * infinite loop whenever #DB happens with register state that satisfies
	 * the opportunistic SYSRET conditions.  For example, single-stepping
	 * this user code:
	 *
	 *           movq	$stuck_here, %rcx
	 *           pushfq
	 *           popq %r11
	 *   stuck_here:
	 *
	 * would never get past 'stuck_here'.
	 */
	testq	$(X86_EFLAGS_RF|X86_EFLAGS_TF), %r11
	jnz	swapgs_restore_regs_and_return_to_usermode

	/* nothing to check for RSP */

	cmpq	$__USER_DS, SS(%rsp)		/* SS must match SYSRET */
	jne	swapgs_restore_regs_and_return_to_usermode

	/*
	 * We win! This label is here just for ease of understanding
	 * perf profiles. Nothing jumps here.
	 */
syscall_return_via_sysret:
	/* rcx and r11 are already restored (see code above) */
	UNWIND_HINT_EMPTY
	POP_EXTRA_REGS
	popq	%rsi	/* skip r11 */
	popq	%r10
	popq	%r9
	popq	%r8
	popq	%rax
	popq	%rsi	/* skip rcx */
	popq	%rdx
	popq	%rsi
<<<<<<< HEAD

	/*
	 * Now all regs are restored except RSP and RDI.
	 * Save old stack pointer and switch to trampoline stack.
	 */
	movq	%rsp, %rdi
	movq	PER_CPU_VAR(cpu_tss_rw + TSS_sp0), %rsp

	pushq	RSP-RDI(%rdi)	/* RSP */
	pushq	(%rdi)		/* RDI */

	/*
	 * We are on the trampoline stack.  All regs except RDI are live.
	 * We can do future final exit work right here.
	 */
	SWITCH_TO_USER_CR3_STACK scratch_reg=%rdi

	popq	%rdi
	popq	%rsp
	USERGS_SYSRET64
END(entry_SYSCALL_64)
=======
>>>>>>> 03a0dded

	/*
	 * Now all regs are restored except RSP and RDI.
	 * Save old stack pointer and switch to trampoline stack.
	 */
	movq	%rsp, %rdi
	movq	PER_CPU_VAR(cpu_tss_rw + TSS_sp0), %rsp

	pushq	RSP-RDI(%rdi)	/* RSP */
	pushq	(%rdi)		/* RDI */

	/*
	 * We are on the trampoline stack.  All regs except RDI are live.
	 * We can do future final exit work right here.
	 */
<<<<<<< HEAD
	DISABLE_INTERRUPTS(CLBR_ANY)
	TRACE_IRQS_OFF
	popq	%rax
	UNWIND_HINT_REGS extra=0
	jmp	entry_SYSCALL64_slow_path

1:
	JMP_NOSPEC %rax				/* Called from C */
END(stub_ptregs_64)

.macro ptregs_stub func
ENTRY(ptregs_\func)
	UNWIND_HINT_FUNC
	leaq	\func(%rip), %rax
	jmp	stub_ptregs_64
END(ptregs_\func)
.endm
=======
	SWITCH_TO_USER_CR3_STACK scratch_reg=%rdi
>>>>>>> 03a0dded

	popq	%rdi
	popq	%rsp
	USERGS_SYSRET64
END(entry_SYSCALL_64)

/*
 * %rdi: prev task
 * %rsi: next task
 */
ENTRY(__switch_to_asm)
	UNWIND_HINT_FUNC
	/*
	 * Save callee-saved registers
	 * This must match the order in inactive_task_frame
	 */
	pushq	%rbp
	pushq	%rbx
	pushq	%r12
	pushq	%r13
	pushq	%r14
	pushq	%r15

	/* switch stack */
	movq	%rsp, TASK_threadsp(%rdi)
	movq	TASK_threadsp(%rsi), %rsp

#ifdef CONFIG_CC_STACKPROTECTOR
	movq	TASK_stack_canary(%rsi), %rbx
	movq	%rbx, PER_CPU_VAR(irq_stack_union)+stack_canary_offset
#endif

#ifdef CONFIG_RETPOLINE
	/*
	 * When switching from a shallower to a deeper call stack
	 * the RSB may either underflow or use entries populated
	 * with userspace addresses. On CPUs where those concerns
	 * exist, overwrite the RSB with entries which capture
	 * speculative execution to prevent attack.
	 */
<<<<<<< HEAD
	FILL_RETURN_BUFFER %r12, RSB_CLEAR_LOOPS, X86_FEATURE_RSB_CTXSW
=======
	/* Clobbers %rbx */
	FILL_RETURN_BUFFER RSB_CLEAR_LOOPS, X86_FEATURE_RSB_CTXSW
>>>>>>> 03a0dded
#endif

	/* restore callee-saved registers */
	popq	%r15
	popq	%r14
	popq	%r13
	popq	%r12
	popq	%rbx
	popq	%rbp

	jmp	__switch_to
END(__switch_to_asm)

/*
 * A newly forked process directly context switches into this address.
 *
 * rax: prev task we switched from
 * rbx: kernel thread func (NULL for user thread)
 * r12: kernel thread arg
 */
ENTRY(ret_from_fork)
	UNWIND_HINT_EMPTY
	movq	%rax, %rdi
	call	schedule_tail			/* rdi: 'prev' task parameter */

	testq	%rbx, %rbx			/* from kernel_thread? */
	jnz	1f				/* kernel threads are uncommon */

2:
	UNWIND_HINT_REGS
	movq	%rsp, %rdi
	call	syscall_return_slowpath	/* returns with IRQs disabled */
	TRACE_IRQS_ON			/* user mode is traced as IRQS on */
	jmp	swapgs_restore_regs_and_return_to_usermode

1:
	/* kernel thread */
	movq	%r12, %rdi
	CALL_NOSPEC %rbx
	/*
	 * A kernel thread is allowed to return here after successfully
	 * calling do_execve().  Exit to userspace to complete the execve()
	 * syscall.
	 */
	movq	$0, RAX(%rsp)
	jmp	2b
END(ret_from_fork)

/*
 * Build the entry stubs with some assembler magic.
 * We pack 1 stub into every 8-byte block.
 */
	.align 8
ENTRY(irq_entries_start)
    vector=FIRST_EXTERNAL_VECTOR
    .rept (FIRST_SYSTEM_VECTOR - FIRST_EXTERNAL_VECTOR)
	UNWIND_HINT_IRET_REGS
	pushq	$(~vector+0x80)			/* Note: always in signed byte range */
	jmp	common_interrupt
	.align	8
	vector=vector+1
    .endr
END(irq_entries_start)

.macro DEBUG_ENTRY_ASSERT_IRQS_OFF
#ifdef CONFIG_DEBUG_ENTRY
	pushq %rax
	SAVE_FLAGS(CLBR_RAX)
	testl $X86_EFLAGS_IF, %eax
	jz .Lokay_\@
	ud2
.Lokay_\@:
	popq %rax
#endif
.endm

/*
 * Enters the IRQ stack if we're not already using it.  NMI-safe.  Clobbers
 * flags and puts old RSP into old_rsp, and leaves all other GPRs alone.
 * Requires kernel GSBASE.
 *
 * The invariant is that, if irq_count != -1, then the IRQ stack is in use.
 */
.macro ENTER_IRQ_STACK regs=1 old_rsp
	DEBUG_ENTRY_ASSERT_IRQS_OFF
	movq	%rsp, \old_rsp

	.if \regs
	UNWIND_HINT_REGS base=\old_rsp
	.endif

	incl	PER_CPU_VAR(irq_count)
	jnz	.Lirq_stack_push_old_rsp_\@

	/*
	 * Right now, if we just incremented irq_count to zero, we've
	 * claimed the IRQ stack but we haven't switched to it yet.
	 *
	 * If anything is added that can interrupt us here without using IST,
	 * it must be *extremely* careful to limit its stack usage.  This
	 * could include kprobes and a hypothetical future IST-less #DB
	 * handler.
	 *
	 * The OOPS unwinder relies on the word at the top of the IRQ
	 * stack linking back to the previous RSP for the entire time we're
	 * on the IRQ stack.  For this to work reliably, we need to write
	 * it before we actually move ourselves to the IRQ stack.
	 */

	movq	\old_rsp, PER_CPU_VAR(irq_stack_union + IRQ_STACK_SIZE - 8)
	movq	PER_CPU_VAR(irq_stack_ptr), %rsp

#ifdef CONFIG_DEBUG_ENTRY
	/*
	 * If the first movq above becomes wrong due to IRQ stack layout
	 * changes, the only way we'll notice is if we try to unwind right
	 * here.  Assert that we set up the stack right to catch this type
	 * of bug quickly.
	 */
	cmpq	-8(%rsp), \old_rsp
	je	.Lirq_stack_okay\@
	ud2
	.Lirq_stack_okay\@:
#endif

.Lirq_stack_push_old_rsp_\@:
	pushq	\old_rsp

	.if \regs
	UNWIND_HINT_REGS indirect=1
	.endif
.endm

/*
 * Undoes ENTER_IRQ_STACK.
 */
.macro LEAVE_IRQ_STACK regs=1
	DEBUG_ENTRY_ASSERT_IRQS_OFF
	/* We need to be off the IRQ stack before decrementing irq_count. */
	popq	%rsp

	.if \regs
	UNWIND_HINT_REGS
	.endif

	/*
	 * As in ENTER_IRQ_STACK, irq_count == 0, we are still claiming
	 * the irq stack but we're not on it.
	 */

	decl	PER_CPU_VAR(irq_count)
.endm

/*
 * Interrupt entry/exit.
 *
 * Interrupt entry points save only callee clobbered registers in fast path.
 *
 * Entry runs with interrupts off.
 */

/* 0(%rsp): ~(interrupt number) */
	.macro interrupt func
	cld

	testb	$3, CS-ORIG_RAX(%rsp)
	jz	1f
	SWAPGS
	call	switch_to_thread_stack
1:

	ALLOC_PT_GPREGS_ON_STACK
	SAVE_C_REGS
	SAVE_EXTRA_REGS
	ENCODE_FRAME_POINTER

	testb	$3, CS(%rsp)
	jz	1f

	/*
	 * IRQ from user mode.
	 *
	 * We need to tell lockdep that IRQs are off.  We can't do this until
	 * we fix gsbase, and we should do it before enter_from_user_mode
	 * (which can take locks).  Since TRACE_IRQS_OFF idempotent,
	 * the simplest way to handle it is to just call it twice if
	 * we enter from user mode.  There's no reason to optimize this since
	 * TRACE_IRQS_OFF is a no-op if lockdep is off.
	 */
	TRACE_IRQS_OFF

	CALL_enter_from_user_mode

1:
	ENTER_IRQ_STACK old_rsp=%rdi
	/* We entered an interrupt context - irqs are off: */
	TRACE_IRQS_OFF

	call	\func	/* rdi points to pt_regs */
	.endm

	/*
	 * The interrupt stubs push (~vector+0x80) onto the stack and
	 * then jump to common_interrupt.
	 */
	.p2align CONFIG_X86_L1_CACHE_SHIFT
common_interrupt:
	ASM_CLAC
	addq	$-0x80, (%rsp)			/* Adjust vector to [-256, -1] range */
	interrupt do_IRQ
	/* 0(%rsp): old RSP */
ret_from_intr:
	DISABLE_INTERRUPTS(CLBR_ANY)
	TRACE_IRQS_OFF

	LEAVE_IRQ_STACK

	testb	$3, CS(%rsp)
	jz	retint_kernel

	/* Interrupt came from user space */
GLOBAL(retint_user)
	mov	%rsp,%rdi
	call	prepare_exit_to_usermode
	TRACE_IRQS_IRETQ

GLOBAL(swapgs_restore_regs_and_return_to_usermode)
#ifdef CONFIG_DEBUG_ENTRY
	/* Assert that pt_regs indicates user mode. */
	testb	$3, CS(%rsp)
	jnz	1f
	ud2
1:
#endif
	POP_EXTRA_REGS
	popq	%r11
	popq	%r10
	popq	%r9
	popq	%r8
	popq	%rax
	popq	%rcx
	popq	%rdx
	popq	%rsi

	/*
	 * The stack is now user RDI, orig_ax, RIP, CS, EFLAGS, RSP, SS.
	 * Save old stack pointer and switch to trampoline stack.
	 */
	movq	%rsp, %rdi
	movq	PER_CPU_VAR(cpu_tss_rw + TSS_sp0), %rsp

	/* Copy the IRET frame to the trampoline stack. */
	pushq	6*8(%rdi)	/* SS */
	pushq	5*8(%rdi)	/* RSP */
	pushq	4*8(%rdi)	/* EFLAGS */
	pushq	3*8(%rdi)	/* CS */
	pushq	2*8(%rdi)	/* RIP */

	/* Push user RDI on the trampoline stack. */
	pushq	(%rdi)

	/*
	 * We are on the trampoline stack.  All regs except RDI are live.
	 * We can do future final exit work right here.
	 */

	SWITCH_TO_USER_CR3_STACK scratch_reg=%rdi

	/* Restore RDI. */
	popq	%rdi
	SWAPGS
	INTERRUPT_RETURN


/* Returning to kernel space */
retint_kernel:
#ifdef CONFIG_PREEMPT
	/* Interrupts are off */
	/* Check if we need preemption */
	bt	$9, EFLAGS(%rsp)		/* were interrupts off? */
	jnc	1f
0:	cmpl	$0, PER_CPU_VAR(__preempt_count)
	jnz	1f
	call	preempt_schedule_irq
	jmp	0b
1:
#endif
	/*
	 * The iretq could re-enable interrupts:
	 */
	TRACE_IRQS_IRETQ

GLOBAL(restore_regs_and_return_to_kernel)
#ifdef CONFIG_DEBUG_ENTRY
	/* Assert that pt_regs indicates kernel mode. */
	testb	$3, CS(%rsp)
	jz	1f
	ud2
1:
#endif
	POP_EXTRA_REGS
	POP_C_REGS
	addq	$8, %rsp	/* skip regs->orig_ax */
	/*
	 * ARCH_HAS_MEMBARRIER_SYNC_CORE rely on IRET core serialization
	 * when returning from IPI handler.
	 */
	INTERRUPT_RETURN

ENTRY(native_iret)
	UNWIND_HINT_IRET_REGS
	/*
	 * Are we returning to a stack segment from the LDT?  Note: in
	 * 64-bit mode SS:RSP on the exception stack is always valid.
	 */
#ifdef CONFIG_X86_ESPFIX64
	testb	$4, (SS-RIP)(%rsp)
	jnz	native_irq_return_ldt
#endif

.global native_irq_return_iret
native_irq_return_iret:
	/*
	 * This may fault.  Non-paranoid faults on return to userspace are
	 * handled by fixup_bad_iret.  These include #SS, #GP, and #NP.
	 * Double-faults due to espfix64 are handled in do_double_fault.
	 * Other faults here are fatal.
	 */
	iretq

#ifdef CONFIG_X86_ESPFIX64
native_irq_return_ldt:
	/*
	 * We are running with user GSBASE.  All GPRs contain their user
	 * values.  We have a percpu ESPFIX stack that is eight slots
	 * long (see ESPFIX_STACK_SIZE).  espfix_waddr points to the bottom
	 * of the ESPFIX stack.
	 *
	 * We clobber RAX and RDI in this code.  We stash RDI on the
	 * normal stack and RAX on the ESPFIX stack.
	 *
	 * The ESPFIX stack layout we set up looks like this:
	 *
	 * --- top of ESPFIX stack ---
	 * SS
	 * RSP
	 * RFLAGS
	 * CS
	 * RIP  <-- RSP points here when we're done
	 * RAX  <-- espfix_waddr points here
	 * --- bottom of ESPFIX stack ---
	 */

	pushq	%rdi				/* Stash user RDI */
	SWAPGS					/* to kernel GS */
	SWITCH_TO_KERNEL_CR3 scratch_reg=%rdi	/* to kernel CR3 */

	movq	PER_CPU_VAR(espfix_waddr), %rdi
	movq	%rax, (0*8)(%rdi)		/* user RAX */
	movq	(1*8)(%rsp), %rax		/* user RIP */
	movq	%rax, (1*8)(%rdi)
	movq	(2*8)(%rsp), %rax		/* user CS */
	movq	%rax, (2*8)(%rdi)
	movq	(3*8)(%rsp), %rax		/* user RFLAGS */
	movq	%rax, (3*8)(%rdi)
	movq	(5*8)(%rsp), %rax		/* user SS */
	movq	%rax, (5*8)(%rdi)
	movq	(4*8)(%rsp), %rax		/* user RSP */
	movq	%rax, (4*8)(%rdi)
	/* Now RAX == RSP. */

	andl	$0xffff0000, %eax		/* RAX = (RSP & 0xffff0000) */

	/*
	 * espfix_stack[31:16] == 0.  The page tables are set up such that
	 * (espfix_stack | (X & 0xffff0000)) points to a read-only alias of
	 * espfix_waddr for any X.  That is, there are 65536 RO aliases of
	 * the same page.  Set up RSP so that RSP[31:16] contains the
	 * respective 16 bits of the /userspace/ RSP and RSP nonetheless
	 * still points to an RO alias of the ESPFIX stack.
	 */
	orq	PER_CPU_VAR(espfix_stack), %rax

	SWITCH_TO_USER_CR3_STACK scratch_reg=%rdi
	SWAPGS					/* to user GS */
	popq	%rdi				/* Restore user RDI */

	movq	%rax, %rsp
	UNWIND_HINT_IRET_REGS offset=8

	/*
	 * At this point, we cannot write to the stack any more, but we can
	 * still read.
	 */
	popq	%rax				/* Restore user RAX */

	/*
	 * RSP now points to an ordinary IRET frame, except that the page
	 * is read-only and RSP[31:16] are preloaded with the userspace
	 * values.  We can now IRET back to userspace.
	 */
	jmp	native_irq_return_iret
#endif
END(common_interrupt)

/*
 * APIC interrupts.
 */
.macro apicinterrupt3 num sym do_sym
ENTRY(\sym)
	UNWIND_HINT_IRET_REGS
	ASM_CLAC
	pushq	$~(\num)
.Lcommon_\sym:
	interrupt \do_sym
	jmp	ret_from_intr
END(\sym)
.endm

/* Make sure APIC interrupt handlers end up in the irqentry section: */
#define PUSH_SECTION_IRQENTRY	.pushsection .irqentry.text, "ax"
#define POP_SECTION_IRQENTRY	.popsection

.macro apicinterrupt num sym do_sym
PUSH_SECTION_IRQENTRY
apicinterrupt3 \num \sym \do_sym
POP_SECTION_IRQENTRY
.endm

#ifdef CONFIG_SMP
apicinterrupt3 IRQ_MOVE_CLEANUP_VECTOR		irq_move_cleanup_interrupt	smp_irq_move_cleanup_interrupt
apicinterrupt3 REBOOT_VECTOR			reboot_interrupt		smp_reboot_interrupt
#endif

#ifdef CONFIG_X86_UV
apicinterrupt3 UV_BAU_MESSAGE			uv_bau_message_intr1		uv_bau_message_interrupt
#endif

apicinterrupt LOCAL_TIMER_VECTOR		apic_timer_interrupt		smp_apic_timer_interrupt
apicinterrupt X86_PLATFORM_IPI_VECTOR		x86_platform_ipi		smp_x86_platform_ipi

#ifdef CONFIG_HAVE_KVM
apicinterrupt3 POSTED_INTR_VECTOR		kvm_posted_intr_ipi		smp_kvm_posted_intr_ipi
apicinterrupt3 POSTED_INTR_WAKEUP_VECTOR	kvm_posted_intr_wakeup_ipi	smp_kvm_posted_intr_wakeup_ipi
apicinterrupt3 POSTED_INTR_NESTED_VECTOR	kvm_posted_intr_nested_ipi	smp_kvm_posted_intr_nested_ipi
#endif

#ifdef CONFIG_X86_MCE_THRESHOLD
apicinterrupt THRESHOLD_APIC_VECTOR		threshold_interrupt		smp_threshold_interrupt
#endif

#ifdef CONFIG_X86_MCE_AMD
apicinterrupt DEFERRED_ERROR_VECTOR		deferred_error_interrupt	smp_deferred_error_interrupt
#endif

#ifdef CONFIG_X86_THERMAL_VECTOR
apicinterrupt THERMAL_APIC_VECTOR		thermal_interrupt		smp_thermal_interrupt
#endif

#ifdef CONFIG_SMP
apicinterrupt CALL_FUNCTION_SINGLE_VECTOR	call_function_single_interrupt	smp_call_function_single_interrupt
apicinterrupt CALL_FUNCTION_VECTOR		call_function_interrupt		smp_call_function_interrupt
apicinterrupt RESCHEDULE_VECTOR			reschedule_interrupt		smp_reschedule_interrupt
#endif

apicinterrupt ERROR_APIC_VECTOR			error_interrupt			smp_error_interrupt
apicinterrupt SPURIOUS_APIC_VECTOR		spurious_interrupt		smp_spurious_interrupt

#ifdef CONFIG_IRQ_WORK
apicinterrupt IRQ_WORK_VECTOR			irq_work_interrupt		smp_irq_work_interrupt
#endif

/*
 * Exception entry points.
 */
#define CPU_TSS_IST(x) PER_CPU_VAR(cpu_tss_rw) + (TSS_ist + ((x) - 1) * 8)

/*
 * Switch to the thread stack.  This is called with the IRET frame and
 * orig_ax on the stack.  (That is, RDI..R12 are not on the stack and
 * space has not been allocated for them.)
 */
ENTRY(switch_to_thread_stack)
	UNWIND_HINT_FUNC

	pushq	%rdi
	/* Need to switch before accessing the thread stack. */
	SWITCH_TO_KERNEL_CR3 scratch_reg=%rdi
	movq	%rsp, %rdi
	movq	PER_CPU_VAR(cpu_current_top_of_stack), %rsp
	UNWIND_HINT sp_offset=16 sp_reg=ORC_REG_DI

	pushq	7*8(%rdi)		/* regs->ss */
	pushq	6*8(%rdi)		/* regs->rsp */
	pushq	5*8(%rdi)		/* regs->eflags */
	pushq	4*8(%rdi)		/* regs->cs */
	pushq	3*8(%rdi)		/* regs->ip */
	pushq	2*8(%rdi)		/* regs->orig_ax */
	pushq	8(%rdi)			/* return address */
	UNWIND_HINT_FUNC

	movq	(%rdi), %rdi
	ret
END(switch_to_thread_stack)

.macro idtentry sym do_sym has_error_code:req paranoid=0 shift_ist=-1
ENTRY(\sym)
	UNWIND_HINT_IRET_REGS offset=\has_error_code*8

	/* Sanity check */
	.if \shift_ist != -1 && \paranoid == 0
	.error "using shift_ist requires paranoid=1"
	.endif

	ASM_CLAC

	.if \has_error_code == 0
	pushq	$-1				/* ORIG_RAX: no syscall to restart */
	.endif

	ALLOC_PT_GPREGS_ON_STACK

	.if \paranoid < 2
	testb	$3, CS(%rsp)			/* If coming from userspace, switch stacks */
	jnz	.Lfrom_usermode_switch_stack_\@
	.endif

	.if \paranoid
	call	paranoid_entry
	.else
	call	error_entry
	.endif
	UNWIND_HINT_REGS
	/* returned flag: ebx=0: need swapgs on exit, ebx=1: don't need it */

	.if \paranoid
	.if \shift_ist != -1
	TRACE_IRQS_OFF_DEBUG			/* reload IDT in case of recursion */
	.else
	TRACE_IRQS_OFF
	.endif
	.endif

	movq	%rsp, %rdi			/* pt_regs pointer */

	.if \has_error_code
	movq	ORIG_RAX(%rsp), %rsi		/* get error code */
	movq	$-1, ORIG_RAX(%rsp)		/* no syscall to restart */
	.else
	xorl	%esi, %esi			/* no error code */
	.endif

	.if \shift_ist != -1
	subq	$EXCEPTION_STKSZ, CPU_TSS_IST(\shift_ist)
	.endif

	call	\do_sym

	.if \shift_ist != -1
	addq	$EXCEPTION_STKSZ, CPU_TSS_IST(\shift_ist)
	.endif

	/* these procedures expect "no swapgs" flag in ebx */
	.if \paranoid
	jmp	paranoid_exit
	.else
	jmp	error_exit
	.endif

	.if \paranoid < 2
	/*
	 * Entry from userspace.  Switch stacks and treat it
	 * as a normal entry.  This means that paranoid handlers
	 * run in real process context if user_mode(regs).
	 */
.Lfrom_usermode_switch_stack_\@:
	call	error_entry

	movq	%rsp, %rdi			/* pt_regs pointer */

	.if \has_error_code
	movq	ORIG_RAX(%rsp), %rsi		/* get error code */
	movq	$-1, ORIG_RAX(%rsp)		/* no syscall to restart */
	.else
	xorl	%esi, %esi			/* no error code */
	.endif

	call	\do_sym

	jmp	error_exit			/* %ebx: no swapgs flag */
	.endif
END(\sym)
.endm

idtentry divide_error			do_divide_error			has_error_code=0
idtentry overflow			do_overflow			has_error_code=0
idtentry bounds				do_bounds			has_error_code=0
idtentry invalid_op			do_invalid_op			has_error_code=0
idtentry device_not_available		do_device_not_available		has_error_code=0
idtentry double_fault			do_double_fault			has_error_code=1 paranoid=2
idtentry coprocessor_segment_overrun	do_coprocessor_segment_overrun	has_error_code=0
idtentry invalid_TSS			do_invalid_TSS			has_error_code=1
idtentry segment_not_present		do_segment_not_present		has_error_code=1
idtentry spurious_interrupt_bug		do_spurious_interrupt_bug	has_error_code=0
idtentry coprocessor_error		do_coprocessor_error		has_error_code=0
idtentry alignment_check		do_alignment_check		has_error_code=1
idtentry simd_coprocessor_error		do_simd_coprocessor_error	has_error_code=0


	/*
	 * Reload gs selector with exception handling
	 * edi:  new selector
	 */
ENTRY(native_load_gs_index)
	FRAME_BEGIN
	pushfq
	DISABLE_INTERRUPTS(CLBR_ANY & ~CLBR_RDI)
	TRACE_IRQS_OFF
	SWAPGS
.Lgs_change:
	movl	%edi, %gs
2:	ALTERNATIVE "", "mfence", X86_BUG_SWAPGS_FENCE
	SWAPGS
	TRACE_IRQS_FLAGS (%rsp)
	popfq
	FRAME_END
	ret
ENDPROC(native_load_gs_index)
EXPORT_SYMBOL(native_load_gs_index)

	_ASM_EXTABLE(.Lgs_change, bad_gs)
	.section .fixup, "ax"
	/* running with kernelgs */
bad_gs:
	SWAPGS					/* switch back to user gs */
.macro ZAP_GS
	/* This can't be a string because the preprocessor needs to see it. */
	movl $__USER_DS, %eax
	movl %eax, %gs
.endm
	ALTERNATIVE "", "ZAP_GS", X86_BUG_NULL_SEG
	xorl	%eax, %eax
	movl	%eax, %gs
	jmp	2b
	.previous

/* Call softirq on interrupt stack. Interrupts are off. */
ENTRY(do_softirq_own_stack)
	pushq	%rbp
	mov	%rsp, %rbp
	ENTER_IRQ_STACK regs=0 old_rsp=%r11
	call	__do_softirq
	LEAVE_IRQ_STACK regs=0
	leaveq
	ret
ENDPROC(do_softirq_own_stack)

#ifdef CONFIG_XEN
idtentry hypervisor_callback xen_do_hypervisor_callback has_error_code=0

/*
 * A note on the "critical region" in our callback handler.
 * We want to avoid stacking callback handlers due to events occurring
 * during handling of the last event. To do this, we keep events disabled
 * until we've done all processing. HOWEVER, we must enable events before
 * popping the stack frame (can't be done atomically) and so it would still
 * be possible to get enough handler activations to overflow the stack.
 * Although unlikely, bugs of that kind are hard to track down, so we'd
 * like to avoid the possibility.
 * So, on entry to the handler we detect whether we interrupted an
 * existing activation in its critical region -- if so, we pop the current
 * activation and restart the handler using the previous one.
 */
ENTRY(xen_do_hypervisor_callback)		/* do_hypervisor_callback(struct *pt_regs) */

/*
 * Since we don't modify %rdi, evtchn_do_upall(struct *pt_regs) will
 * see the correct pointer to the pt_regs
 */
	UNWIND_HINT_FUNC
	movq	%rdi, %rsp			/* we don't return, adjust the stack frame */
	UNWIND_HINT_REGS

	ENTER_IRQ_STACK old_rsp=%r10
	call	xen_evtchn_do_upcall
	LEAVE_IRQ_STACK

#ifndef CONFIG_PREEMPT
	call	xen_maybe_preempt_hcall
#endif
	jmp	error_exit
END(xen_do_hypervisor_callback)

/*
 * Hypervisor uses this for application faults while it executes.
 * We get here for two reasons:
 *  1. Fault while reloading DS, ES, FS or GS
 *  2. Fault while executing IRET
 * Category 1 we do not need to fix up as Xen has already reloaded all segment
 * registers that could be reloaded and zeroed the others.
 * Category 2 we fix up by killing the current process. We cannot use the
 * normal Linux return path in this case because if we use the IRET hypercall
 * to pop the stack frame we end up in an infinite loop of failsafe callbacks.
 * We distinguish between categories by comparing each saved segment register
 * with its current contents: any discrepancy means we in category 1.
 */
ENTRY(xen_failsafe_callback)
	UNWIND_HINT_EMPTY
	movl	%ds, %ecx
	cmpw	%cx, 0x10(%rsp)
	jne	1f
	movl	%es, %ecx
	cmpw	%cx, 0x18(%rsp)
	jne	1f
	movl	%fs, %ecx
	cmpw	%cx, 0x20(%rsp)
	jne	1f
	movl	%gs, %ecx
	cmpw	%cx, 0x28(%rsp)
	jne	1f
	/* All segments match their saved values => Category 2 (Bad IRET). */
	movq	(%rsp), %rcx
	movq	8(%rsp), %r11
	addq	$0x30, %rsp
	pushq	$0				/* RIP */
	UNWIND_HINT_IRET_REGS offset=8
	jmp	general_protection
1:	/* Segment mismatch => Category 1 (Bad segment). Retry the IRET. */
	movq	(%rsp), %rcx
	movq	8(%rsp), %r11
	addq	$0x30, %rsp
	UNWIND_HINT_IRET_REGS
	pushq	$-1 /* orig_ax = -1 => not a system call */
	ALLOC_PT_GPREGS_ON_STACK
	SAVE_C_REGS
	SAVE_EXTRA_REGS
	ENCODE_FRAME_POINTER
	jmp	error_exit
END(xen_failsafe_callback)

apicinterrupt3 HYPERVISOR_CALLBACK_VECTOR \
	xen_hvm_callback_vector xen_evtchn_do_upcall

#endif /* CONFIG_XEN */

#if IS_ENABLED(CONFIG_HYPERV)
apicinterrupt3 HYPERVISOR_CALLBACK_VECTOR \
	hyperv_callback_vector hyperv_vector_handler

apicinterrupt3 HYPERV_REENLIGHTENMENT_VECTOR \
	hyperv_reenlightenment_vector hyperv_reenlightenment_intr
#endif /* CONFIG_HYPERV */

idtentry debug			do_debug		has_error_code=0	paranoid=1 shift_ist=DEBUG_STACK
idtentry int3			do_int3			has_error_code=0	paranoid=1 shift_ist=DEBUG_STACK
idtentry stack_segment		do_stack_segment	has_error_code=1

#ifdef CONFIG_XEN
idtentry xennmi			do_nmi			has_error_code=0
idtentry xendebug		do_debug		has_error_code=0
idtentry xenint3		do_int3			has_error_code=0
#endif

idtentry general_protection	do_general_protection	has_error_code=1
idtentry page_fault		do_page_fault		has_error_code=1

#ifdef CONFIG_KVM_GUEST
idtentry async_page_fault	do_async_page_fault	has_error_code=1
#endif

#ifdef CONFIG_X86_MCE
idtentry machine_check		do_mce			has_error_code=0	paranoid=1
#endif

/*
 * Save all registers in pt_regs, and switch gs if needed.
 * Use slow, but surefire "are we in kernel?" check.
 * Return: ebx=0: need swapgs on exit, ebx=1: otherwise
 */
ENTRY(paranoid_entry)
	UNWIND_HINT_FUNC
	cld
	SAVE_C_REGS 8
	SAVE_EXTRA_REGS 8
	ENCODE_FRAME_POINTER 8
	movl	$1, %ebx
	movl	$MSR_GS_BASE, %ecx
	rdmsr
	testl	%edx, %edx
	js	1f				/* negative -> in kernel */
	SWAPGS
	xorl	%ebx, %ebx

1:
	SAVE_AND_SWITCH_TO_KERNEL_CR3 scratch_reg=%rax save_reg=%r14

	ret
END(paranoid_entry)

/*
 * "Paranoid" exit path from exception stack.  This is invoked
 * only on return from non-NMI IST interrupts that came
 * from kernel space.
 *
 * We may be returning to very strange contexts (e.g. very early
 * in syscall entry), so checking for preemption here would
 * be complicated.  Fortunately, we there's no good reason
 * to try to handle preemption here.
 *
 * On entry, ebx is "no swapgs" flag (1: don't need swapgs, 0: need it)
 */
ENTRY(paranoid_exit)
	UNWIND_HINT_REGS
	DISABLE_INTERRUPTS(CLBR_ANY)
	TRACE_IRQS_OFF_DEBUG
	testl	%ebx, %ebx			/* swapgs needed? */
	jnz	.Lparanoid_exit_no_swapgs
	TRACE_IRQS_IRETQ
	RESTORE_CR3	scratch_reg=%rbx save_reg=%r14
	SWAPGS_UNSAFE_STACK
	jmp	.Lparanoid_exit_restore
.Lparanoid_exit_no_swapgs:
	TRACE_IRQS_IRETQ_DEBUG
.Lparanoid_exit_restore:
	jmp restore_regs_and_return_to_kernel
END(paranoid_exit)

/*
 * Save all registers in pt_regs, and switch gs if needed.
 * Return: EBX=0: came from user mode; EBX=1: otherwise
 */
ENTRY(error_entry)
	UNWIND_HINT_FUNC
	cld
	SAVE_C_REGS 8
	SAVE_EXTRA_REGS 8
	ENCODE_FRAME_POINTER 8
	xorl	%ebx, %ebx
	testb	$3, CS+8(%rsp)
	jz	.Lerror_kernelspace

	/*
	 * We entered from user mode or we're pretending to have entered
	 * from user mode due to an IRET fault.
	 */
	SWAPGS
	/* We have user CR3.  Change to kernel CR3. */
	SWITCH_TO_KERNEL_CR3 scratch_reg=%rax

.Lerror_entry_from_usermode_after_swapgs:
	/* Put us onto the real thread stack. */
	popq	%r12				/* save return addr in %12 */
	movq	%rsp, %rdi			/* arg0 = pt_regs pointer */
	call	sync_regs
	movq	%rax, %rsp			/* switch stack */
	ENCODE_FRAME_POINTER
	pushq	%r12

	/*
	 * We need to tell lockdep that IRQs are off.  We can't do this until
	 * we fix gsbase, and we should do it before enter_from_user_mode
	 * (which can take locks).
	 */
	TRACE_IRQS_OFF
	CALL_enter_from_user_mode
	ret

.Lerror_entry_done:
	TRACE_IRQS_OFF
	ret

	/*
	 * There are two places in the kernel that can potentially fault with
	 * usergs. Handle them here.  B stepping K8s sometimes report a
	 * truncated RIP for IRET exceptions returning to compat mode. Check
	 * for these here too.
	 */
.Lerror_kernelspace:
	incl	%ebx
	leaq	native_irq_return_iret(%rip), %rcx
	cmpq	%rcx, RIP+8(%rsp)
	je	.Lerror_bad_iret
	movl	%ecx, %eax			/* zero extend */
	cmpq	%rax, RIP+8(%rsp)
	je	.Lbstep_iret
	cmpq	$.Lgs_change, RIP+8(%rsp)
	jne	.Lerror_entry_done

	/*
	 * hack: .Lgs_change can fail with user gsbase.  If this happens, fix up
	 * gsbase and proceed.  We'll fix up the exception and land in
	 * .Lgs_change's error handler with kernel gsbase.
	 */
	SWAPGS
	SWITCH_TO_KERNEL_CR3 scratch_reg=%rax
	jmp .Lerror_entry_done

.Lbstep_iret:
	/* Fix truncated RIP */
	movq	%rcx, RIP+8(%rsp)
	/* fall through */

.Lerror_bad_iret:
	/*
	 * We came from an IRET to user mode, so we have user
	 * gsbase and CR3.  Switch to kernel gsbase and CR3:
	 */
	SWAPGS
	SWITCH_TO_KERNEL_CR3 scratch_reg=%rax

	/*
	 * Pretend that the exception came from user mode: set up pt_regs
	 * as if we faulted immediately after IRET and clear EBX so that
	 * error_exit knows that we will be returning to user mode.
	 */
	mov	%rsp, %rdi
	call	fixup_bad_iret
	mov	%rax, %rsp
	decl	%ebx
	jmp	.Lerror_entry_from_usermode_after_swapgs
END(error_entry)


/*
 * On entry, EBX is a "return to kernel mode" flag:
 *   1: already in kernel mode, don't need SWAPGS
 *   0: user gsbase is loaded, we need SWAPGS and standard preparation for return to usermode
 */
ENTRY(error_exit)
	UNWIND_HINT_REGS
	DISABLE_INTERRUPTS(CLBR_ANY)
	TRACE_IRQS_OFF
	testl	%ebx, %ebx
	jnz	retint_kernel
	jmp	retint_user
END(error_exit)

/*
 * Runs on exception stack.  Xen PV does not go through this path at all,
 * so we can use real assembly here.
 *
 * Registers:
 *	%r14: Used to save/restore the CR3 of the interrupted context
 *	      when PAGE_TABLE_ISOLATION is in use.  Do not clobber.
 */
ENTRY(nmi)
	UNWIND_HINT_IRET_REGS

	/*
	 * We allow breakpoints in NMIs. If a breakpoint occurs, then
	 * the iretq it performs will take us out of NMI context.
	 * This means that we can have nested NMIs where the next
	 * NMI is using the top of the stack of the previous NMI. We
	 * can't let it execute because the nested NMI will corrupt the
	 * stack of the previous NMI. NMI handlers are not re-entrant
	 * anyway.
	 *
	 * To handle this case we do the following:
	 *  Check the a special location on the stack that contains
	 *  a variable that is set when NMIs are executing.
	 *  The interrupted task's stack is also checked to see if it
	 *  is an NMI stack.
	 *  If the variable is not set and the stack is not the NMI
	 *  stack then:
	 *    o Set the special variable on the stack
	 *    o Copy the interrupt frame into an "outermost" location on the
	 *      stack
	 *    o Copy the interrupt frame into an "iret" location on the stack
	 *    o Continue processing the NMI
	 *  If the variable is set or the previous stack is the NMI stack:
	 *    o Modify the "iret" location to jump to the repeat_nmi
	 *    o return back to the first NMI
	 *
	 * Now on exit of the first NMI, we first clear the stack variable
	 * The NMI stack will tell any nested NMIs at that point that it is
	 * nested. Then we pop the stack normally with iret, and if there was
	 * a nested NMI that updated the copy interrupt stack frame, a
	 * jump will be made to the repeat_nmi code that will handle the second
	 * NMI.
	 *
	 * However, espfix prevents us from directly returning to userspace
	 * with a single IRET instruction.  Similarly, IRET to user mode
	 * can fault.  We therefore handle NMIs from user space like
	 * other IST entries.
	 */

	ASM_CLAC

	/* Use %rdx as our temp variable throughout */
	pushq	%rdx

	testb	$3, CS-RIP+8(%rsp)
	jz	.Lnmi_from_kernel

	/*
	 * NMI from user mode.  We need to run on the thread stack, but we
	 * can't go through the normal entry paths: NMIs are masked, and
	 * we don't want to enable interrupts, because then we'll end
	 * up in an awkward situation in which IRQs are on but NMIs
	 * are off.
	 *
	 * We also must not push anything to the stack before switching
	 * stacks lest we corrupt the "NMI executing" variable.
	 */

	swapgs
	cld
	SWITCH_TO_KERNEL_CR3 scratch_reg=%rdx
	movq	%rsp, %rdx
	movq	PER_CPU_VAR(cpu_current_top_of_stack), %rsp
	UNWIND_HINT_IRET_REGS base=%rdx offset=8
	pushq	5*8(%rdx)	/* pt_regs->ss */
	pushq	4*8(%rdx)	/* pt_regs->rsp */
	pushq	3*8(%rdx)	/* pt_regs->flags */
	pushq	2*8(%rdx)	/* pt_regs->cs */
	pushq	1*8(%rdx)	/* pt_regs->rip */
	UNWIND_HINT_IRET_REGS
	pushq   $-1		/* pt_regs->orig_ax */
	pushq   %rdi		/* pt_regs->di */
	pushq   %rsi		/* pt_regs->si */
	pushq   (%rdx)		/* pt_regs->dx */
	pushq   %rcx		/* pt_regs->cx */
	pushq   %rax		/* pt_regs->ax */
	pushq   %r8		/* pt_regs->r8 */
	pushq   %r9		/* pt_regs->r9 */
	pushq   %r10		/* pt_regs->r10 */
	pushq   %r11		/* pt_regs->r11 */
	pushq	%rbx		/* pt_regs->rbx */
	pushq	%rbp		/* pt_regs->rbp */
	pushq	%r12		/* pt_regs->r12 */
	pushq	%r13		/* pt_regs->r13 */
	pushq	%r14		/* pt_regs->r14 */
	pushq	%r15		/* pt_regs->r15 */
	UNWIND_HINT_REGS
	ENCODE_FRAME_POINTER

	/*
	 * At this point we no longer need to worry about stack damage
	 * due to nesting -- we're on the normal thread stack and we're
	 * done with the NMI stack.
	 */

	movq	%rsp, %rdi
	movq	$-1, %rsi
	call	do_nmi

	/*
	 * Return back to user mode.  We must *not* do the normal exit
	 * work, because we don't want to enable interrupts.
	 */
	jmp	swapgs_restore_regs_and_return_to_usermode

.Lnmi_from_kernel:
	/*
	 * Here's what our stack frame will look like:
	 * +---------------------------------------------------------+
	 * | original SS                                             |
	 * | original Return RSP                                     |
	 * | original RFLAGS                                         |
	 * | original CS                                             |
	 * | original RIP                                            |
	 * +---------------------------------------------------------+
	 * | temp storage for rdx                                    |
	 * +---------------------------------------------------------+
	 * | "NMI executing" variable                                |
	 * +---------------------------------------------------------+
	 * | iret SS          } Copied from "outermost" frame        |
	 * | iret Return RSP  } on each loop iteration; overwritten  |
	 * | iret RFLAGS      } by a nested NMI to force another     |
	 * | iret CS          } iteration if needed.                 |
	 * | iret RIP         }                                      |
	 * +---------------------------------------------------------+
	 * | outermost SS          } initialized in first_nmi;       |
	 * | outermost Return RSP  } will not be changed before      |
	 * | outermost RFLAGS      } NMI processing is done.         |
	 * | outermost CS          } Copied to "iret" frame on each  |
	 * | outermost RIP         } iteration.                      |
	 * +---------------------------------------------------------+
	 * | pt_regs                                                 |
	 * +---------------------------------------------------------+
	 *
	 * The "original" frame is used by hardware.  Before re-enabling
	 * NMIs, we need to be done with it, and we need to leave enough
	 * space for the asm code here.
	 *
	 * We return by executing IRET while RSP points to the "iret" frame.
	 * That will either return for real or it will loop back into NMI
	 * processing.
	 *
	 * The "outermost" frame is copied to the "iret" frame on each
	 * iteration of the loop, so each iteration starts with the "iret"
	 * frame pointing to the final return target.
	 */

	/*
	 * Determine whether we're a nested NMI.
	 *
	 * If we interrupted kernel code between repeat_nmi and
	 * end_repeat_nmi, then we are a nested NMI.  We must not
	 * modify the "iret" frame because it's being written by
	 * the outer NMI.  That's okay; the outer NMI handler is
	 * about to about to call do_nmi anyway, so we can just
	 * resume the outer NMI.
	 */

	movq	$repeat_nmi, %rdx
	cmpq	8(%rsp), %rdx
	ja	1f
	movq	$end_repeat_nmi, %rdx
	cmpq	8(%rsp), %rdx
	ja	nested_nmi_out
1:

	/*
	 * Now check "NMI executing".  If it's set, then we're nested.
	 * This will not detect if we interrupted an outer NMI just
	 * before IRET.
	 */
	cmpl	$1, -8(%rsp)
	je	nested_nmi

	/*
	 * Now test if the previous stack was an NMI stack.  This covers
	 * the case where we interrupt an outer NMI after it clears
	 * "NMI executing" but before IRET.  We need to be careful, though:
	 * there is one case in which RSP could point to the NMI stack
	 * despite there being no NMI active: naughty userspace controls
	 * RSP at the very beginning of the SYSCALL targets.  We can
	 * pull a fast one on naughty userspace, though: we program
	 * SYSCALL to mask DF, so userspace cannot cause DF to be set
	 * if it controls the kernel's RSP.  We set DF before we clear
	 * "NMI executing".
	 */
	lea	6*8(%rsp), %rdx
	/* Compare the NMI stack (rdx) with the stack we came from (4*8(%rsp)) */
	cmpq	%rdx, 4*8(%rsp)
	/* If the stack pointer is above the NMI stack, this is a normal NMI */
	ja	first_nmi

	subq	$EXCEPTION_STKSZ, %rdx
	cmpq	%rdx, 4*8(%rsp)
	/* If it is below the NMI stack, it is a normal NMI */
	jb	first_nmi

	/* Ah, it is within the NMI stack. */

	testb	$(X86_EFLAGS_DF >> 8), (3*8 + 1)(%rsp)
	jz	first_nmi	/* RSP was user controlled. */

	/* This is a nested NMI. */

nested_nmi:
	/*
	 * Modify the "iret" frame to point to repeat_nmi, forcing another
	 * iteration of NMI handling.
	 */
	subq	$8, %rsp
	leaq	-10*8(%rsp), %rdx
	pushq	$__KERNEL_DS
	pushq	%rdx
	pushfq
	pushq	$__KERNEL_CS
	pushq	$repeat_nmi

	/* Put stack back */
	addq	$(6*8), %rsp

nested_nmi_out:
	popq	%rdx

	/* We are returning to kernel mode, so this cannot result in a fault. */
	iretq

first_nmi:
	/* Restore rdx. */
	movq	(%rsp), %rdx

	/* Make room for "NMI executing". */
	pushq	$0

	/* Leave room for the "iret" frame */
	subq	$(5*8), %rsp

	/* Copy the "original" frame to the "outermost" frame */
	.rept 5
	pushq	11*8(%rsp)
	.endr
	UNWIND_HINT_IRET_REGS

	/* Everything up to here is safe from nested NMIs */

#ifdef CONFIG_DEBUG_ENTRY
	/*
	 * For ease of testing, unmask NMIs right away.  Disabled by
	 * default because IRET is very expensive.
	 */
	pushq	$0		/* SS */
	pushq	%rsp		/* RSP (minus 8 because of the previous push) */
	addq	$8, (%rsp)	/* Fix up RSP */
	pushfq			/* RFLAGS */
	pushq	$__KERNEL_CS	/* CS */
	pushq	$1f		/* RIP */
	iretq			/* continues at repeat_nmi below */
	UNWIND_HINT_IRET_REGS
1:
#endif

repeat_nmi:
	/*
	 * If there was a nested NMI, the first NMI's iret will return
	 * here. But NMIs are still enabled and we can take another
	 * nested NMI. The nested NMI checks the interrupted RIP to see
	 * if it is between repeat_nmi and end_repeat_nmi, and if so
	 * it will just return, as we are about to repeat an NMI anyway.
	 * This makes it safe to copy to the stack frame that a nested
	 * NMI will update.
	 *
	 * RSP is pointing to "outermost RIP".  gsbase is unknown, but, if
	 * we're repeating an NMI, gsbase has the same value that it had on
	 * the first iteration.  paranoid_entry will load the kernel
	 * gsbase if needed before we call do_nmi.  "NMI executing"
	 * is zero.
	 */
	movq	$1, 10*8(%rsp)		/* Set "NMI executing". */

	/*
	 * Copy the "outermost" frame to the "iret" frame.  NMIs that nest
	 * here must not modify the "iret" frame while we're writing to
	 * it or it will end up containing garbage.
	 */
	addq	$(10*8), %rsp
	.rept 5
	pushq	-6*8(%rsp)
	.endr
	subq	$(5*8), %rsp
end_repeat_nmi:

	/*
	 * Everything below this point can be preempted by a nested NMI.
	 * If this happens, then the inner NMI will change the "iret"
	 * frame to point back to repeat_nmi.
	 */
	pushq	$-1				/* ORIG_RAX: no syscall to restart */
	ALLOC_PT_GPREGS_ON_STACK

	/*
	 * Use paranoid_entry to handle SWAPGS, but no need to use paranoid_exit
	 * as we should not be calling schedule in NMI context.
	 * Even with normal interrupts enabled. An NMI should not be
	 * setting NEED_RESCHED or anything that normal interrupts and
	 * exceptions might do.
	 */
	call	paranoid_entry
	UNWIND_HINT_REGS

	/* paranoidentry do_nmi, 0; without TRACE_IRQS_OFF */
	movq	%rsp, %rdi
	movq	$-1, %rsi
	call	do_nmi

	RESTORE_CR3 scratch_reg=%r15 save_reg=%r14

	testl	%ebx, %ebx			/* swapgs needed? */
	jnz	nmi_restore
nmi_swapgs:
	SWAPGS_UNSAFE_STACK
nmi_restore:
	POP_EXTRA_REGS
	POP_C_REGS

	/*
	 * Skip orig_ax and the "outermost" frame to point RSP at the "iret"
	 * at the "iret" frame.
	 */
	addq	$6*8, %rsp

	/*
	 * Clear "NMI executing".  Set DF first so that we can easily
	 * distinguish the remaining code between here and IRET from
	 * the SYSCALL entry and exit paths.
	 *
	 * We arguably should just inspect RIP instead, but I (Andy) wrote
	 * this code when I had the misapprehension that Xen PV supported
	 * NMIs, and Xen PV would break that approach.
	 */
	std
	movq	$0, 5*8(%rsp)		/* clear "NMI executing" */

	/*
	 * iretq reads the "iret" frame and exits the NMI stack in a
	 * single instruction.  We are returning to kernel mode, so this
	 * cannot result in a fault.  Similarly, we don't need to worry
	 * about espfix64 on the way back to kernel mode.
	 */
	iretq
END(nmi)

ENTRY(ignore_sysret)
	UNWIND_HINT_EMPTY
	mov	$-ENOSYS, %eax
	sysret
END(ignore_sysret)

ENTRY(rewind_stack_do_exit)
	UNWIND_HINT_FUNC
	/* Prevent any naive code from trying to unwind to our caller. */
	xorl	%ebp, %ebp

	movq	PER_CPU_VAR(cpu_current_top_of_stack), %rax
	leaq	-PTREGS_SIZE(%rax), %rsp
	UNWIND_HINT_FUNC sp_offset=PTREGS_SIZE

	call	do_exit
END(rewind_stack_do_exit)<|MERGE_RESOLUTION|>--- conflicted
+++ resolved
@@ -236,53 +236,6 @@
 	pushq	%r9				/* pt_regs->r9 */
 	pushq	%r10				/* pt_regs->r10 */
 	pushq	%r11				/* pt_regs->r11 */
-<<<<<<< HEAD
-	sub	$(6*8), %rsp			/* pt_regs->bp, bx, r12-15 not saved */
-	UNWIND_HINT_REGS extra=0
-
-	TRACE_IRQS_OFF
-
-	/*
-	 * If we need to do entry work or if we guess we'll need to do
-	 * exit work, go straight to the slow path.
-	 */
-	movq	PER_CPU_VAR(current_task), %r11
-	testl	$_TIF_WORK_SYSCALL_ENTRY|_TIF_ALLWORK_MASK, TASK_TI_flags(%r11)
-	jnz	entry_SYSCALL64_slow_path
-
-entry_SYSCALL_64_fastpath:
-	/*
-	 * Easy case: enable interrupts and issue the syscall.  If the syscall
-	 * needs pt_regs, we'll call a stub that disables interrupts again
-	 * and jumps to the slow path.
-	 */
-	TRACE_IRQS_ON
-	ENABLE_INTERRUPTS(CLBR_NONE)
-#if __SYSCALL_MASK == ~0
-	cmpq	$__NR_syscall_max, %rax
-#else
-	andl	$__SYSCALL_MASK, %eax
-	cmpl	$__NR_syscall_max, %eax
-#endif
-	ja	1f				/* return -ENOSYS (already in pt_regs->ax) */
-	movq	%r10, %rcx
-
-	/*
-	 * This call instruction is handled specially in stub_ptregs_64.
-	 * It might end up jumping to the slow path.  If it jumps, RAX
-	 * and all argument registers are clobbered.
-	 */
-#ifdef CONFIG_RETPOLINE
-	movq	sys_call_table(, %rax, 8), %rax
-	call	__x86_indirect_thunk_rax
-#else
-	call	*sys_call_table(, %rax, 8)
-#endif
-.Lentry_SYSCALL_64_after_fastpath_call:
-
-	movq	%rax, RAX(%rsp)
-1:
-=======
 	pushq	%rbx				/* pt_regs->rbx */
 	pushq	%rbp				/* pt_regs->rbp */
 	pushq	%r12				/* pt_regs->r12 */
@@ -290,7 +243,6 @@
 	pushq	%r14				/* pt_regs->r14 */
 	pushq	%r15				/* pt_regs->r15 */
 	UNWIND_HINT_REGS
->>>>>>> 03a0dded
 
 	TRACE_IRQS_OFF
 
@@ -378,7 +330,6 @@
 	popq	%rsi	/* skip rcx */
 	popq	%rdx
 	popq	%rsi
-<<<<<<< HEAD
 
 	/*
 	 * Now all regs are restored except RSP and RDI.
@@ -395,49 +346,6 @@
 	 * We can do future final exit work right here.
 	 */
 	SWITCH_TO_USER_CR3_STACK scratch_reg=%rdi
-
-	popq	%rdi
-	popq	%rsp
-	USERGS_SYSRET64
-END(entry_SYSCALL_64)
-=======
->>>>>>> 03a0dded
-
-	/*
-	 * Now all regs are restored except RSP and RDI.
-	 * Save old stack pointer and switch to trampoline stack.
-	 */
-	movq	%rsp, %rdi
-	movq	PER_CPU_VAR(cpu_tss_rw + TSS_sp0), %rsp
-
-	pushq	RSP-RDI(%rdi)	/* RSP */
-	pushq	(%rdi)		/* RDI */
-
-	/*
-	 * We are on the trampoline stack.  All regs except RDI are live.
-	 * We can do future final exit work right here.
-	 */
-<<<<<<< HEAD
-	DISABLE_INTERRUPTS(CLBR_ANY)
-	TRACE_IRQS_OFF
-	popq	%rax
-	UNWIND_HINT_REGS extra=0
-	jmp	entry_SYSCALL64_slow_path
-
-1:
-	JMP_NOSPEC %rax				/* Called from C */
-END(stub_ptregs_64)
-
-.macro ptregs_stub func
-ENTRY(ptregs_\func)
-	UNWIND_HINT_FUNC
-	leaq	\func(%rip), %rax
-	jmp	stub_ptregs_64
-END(ptregs_\func)
-.endm
-=======
-	SWITCH_TO_USER_CR3_STACK scratch_reg=%rdi
->>>>>>> 03a0dded
 
 	popq	%rdi
 	popq	%rsp
@@ -478,12 +386,8 @@
 	 * exist, overwrite the RSB with entries which capture
 	 * speculative execution to prevent attack.
 	 */
-<<<<<<< HEAD
-	FILL_RETURN_BUFFER %r12, RSB_CLEAR_LOOPS, X86_FEATURE_RSB_CTXSW
-=======
 	/* Clobbers %rbx */
 	FILL_RETURN_BUFFER RSB_CLEAR_LOOPS, X86_FEATURE_RSB_CTXSW
->>>>>>> 03a0dded
 #endif
 
 	/* restore callee-saved registers */
