// SPDX-License-Identifier: GPL-2.0-only
/*
 * Copyright (C) 2012 - Virtual Open Systems and Columbia University
 * Author: Christoffer Dall <c.dall@virtualopensystems.com>
 */

#include <linux/bug.h>
#include <linux/cpu_pm.h>
#include <linux/entry-kvm.h>
#include <linux/errno.h>
#include <linux/err.h>
#include <linux/kvm_host.h>
#include <linux/list.h>
#include <linux/module.h>
#include <linux/vmalloc.h>
#include <linux/fs.h>
#include <linux/mman.h>
#include <linux/sched.h>
#include <linux/kvm.h>
#include <linux/kvm_irqfd.h>
#include <linux/irqbypass.h>
#include <linux/sched/stat.h>
#include <linux/psci.h>
#include <trace/events/kvm.h>

#define CREATE_TRACE_POINTS
#include "trace_arm.h"

#include <linux/uaccess.h>
#include <asm/ptrace.h>
#include <asm/mman.h>
#include <asm/tlbflush.h>
#include <asm/cacheflush.h>
#include <asm/cpufeature.h>
#include <asm/virt.h>
#include <asm/kvm_arm.h>
#include <asm/kvm_asm.h>
#include <asm/kvm_emulate.h>
#include <asm/kvm_mmu.h>
#include <asm/kvm_nested.h>
#include <asm/kvm_pkvm.h>
#include <asm/kvm_ptrauth.h>
#include <asm/sections.h>

#include <kvm/arm_hypercalls.h>
#include <kvm/arm_pmu.h>
#include <kvm/arm_psci.h>

static enum kvm_mode kvm_mode = KVM_MODE_DEFAULT;

DECLARE_KVM_HYP_PER_CPU(unsigned long, kvm_hyp_vector);

DEFINE_PER_CPU(unsigned long, kvm_arm_hyp_stack_page);
DECLARE_KVM_NVHE_PER_CPU(struct kvm_nvhe_init_params, kvm_init_params);

DECLARE_KVM_NVHE_PER_CPU(struct kvm_cpu_context, kvm_hyp_ctxt);

static bool vgic_present, kvm_arm_initialised;

static DEFINE_PER_CPU(unsigned char, kvm_hyp_initialized);
DEFINE_STATIC_KEY_FALSE(userspace_irqchip_in_use);

bool is_kvm_arm_initialised(void)
{
	return kvm_arm_initialised;
}

int kvm_arch_vcpu_should_kick(struct kvm_vcpu *vcpu)
{
	return kvm_vcpu_exiting_guest_mode(vcpu) == IN_GUEST_MODE;
}

/*
 * This functions as an allow-list of protected VM capabilities.
 * Features not explicitly allowed by this function are denied.
 */
static bool pkvm_ext_allowed(struct kvm *kvm, long ext)
{
	switch (ext) {
	case KVM_CAP_IRQCHIP:
	case KVM_CAP_ARM_PSCI:
	case KVM_CAP_ARM_PSCI_0_2:
	case KVM_CAP_NR_VCPUS:
	case KVM_CAP_MAX_VCPUS:
	case KVM_CAP_MAX_VCPU_ID:
	case KVM_CAP_MSI_DEVID:
	case KVM_CAP_ARM_VM_IPA_SIZE:
	case KVM_CAP_ARM_PMU_V3:
	case KVM_CAP_ARM_SVE:
	case KVM_CAP_ARM_PTRAUTH_ADDRESS:
	case KVM_CAP_ARM_PTRAUTH_GENERIC:
		return true;
	default:
		return false;
	}
}

int kvm_vm_ioctl_enable_cap(struct kvm *kvm,
			    struct kvm_enable_cap *cap)
{
	int r = -EINVAL;

	if (cap->flags)
		return -EINVAL;

	if (kvm_vm_is_protected(kvm) && !pkvm_ext_allowed(kvm, cap->cap))
		return -EINVAL;

	switch (cap->cap) {
	case KVM_CAP_ARM_NISV_TO_USER:
		r = 0;
		set_bit(KVM_ARCH_FLAG_RETURN_NISV_IO_ABORT_TO_USER,
			&kvm->arch.flags);
		break;
	case KVM_CAP_ARM_MTE:
		mutex_lock(&kvm->lock);
		if (system_supports_mte() && !kvm->created_vcpus) {
			r = 0;
			set_bit(KVM_ARCH_FLAG_MTE_ENABLED, &kvm->arch.flags);
		}
		mutex_unlock(&kvm->lock);
		break;
	case KVM_CAP_ARM_SYSTEM_SUSPEND:
		r = 0;
		set_bit(KVM_ARCH_FLAG_SYSTEM_SUSPEND_ENABLED, &kvm->arch.flags);
		break;
	case KVM_CAP_ARM_EAGER_SPLIT_CHUNK_SIZE:
		mutex_lock(&kvm->slots_lock);
		/*
		 * To keep things simple, allow changing the chunk
		 * size only when no memory slots have been created.
		 */
		if (kvm_are_all_memslots_empty(kvm)) {
			u64 new_cap = cap->args[0];

			if (!new_cap || kvm_is_block_size_supported(new_cap)) {
				r = 0;
				kvm->arch.mmu.split_page_chunk_size = new_cap;
			}
		}
		mutex_unlock(&kvm->slots_lock);
		break;
	default:
		break;
	}

	return r;
}

static int kvm_arm_default_max_vcpus(void)
{
	return vgic_present ? kvm_vgic_get_max_vcpus() : KVM_MAX_VCPUS;
}

/**
 * kvm_arch_init_vm - initializes a VM data structure
 * @kvm:	pointer to the KVM struct
 */
int kvm_arch_init_vm(struct kvm *kvm, unsigned long type)
{
	int ret;

	mutex_init(&kvm->arch.config_lock);

#ifdef CONFIG_LOCKDEP
	/* Clue in lockdep that the config_lock must be taken inside kvm->lock */
	mutex_lock(&kvm->lock);
	mutex_lock(&kvm->arch.config_lock);
	mutex_unlock(&kvm->arch.config_lock);
	mutex_unlock(&kvm->lock);
#endif

	ret = kvm_share_hyp(kvm, kvm + 1);
	if (ret)
		return ret;

	ret = pkvm_init_host_vm(kvm);
	if (ret)
		goto err_unshare_kvm;

	if (!zalloc_cpumask_var(&kvm->arch.supported_cpus, GFP_KERNEL_ACCOUNT)) {
		ret = -ENOMEM;
		goto err_unshare_kvm;
	}
	cpumask_copy(kvm->arch.supported_cpus, cpu_possible_mask);

	ret = kvm_init_stage2_mmu(kvm, &kvm->arch.mmu, type);
	if (ret)
		goto err_free_cpumask;

	kvm_vgic_early_init(kvm);

	kvm_timer_init_vm(kvm);

	/* The maximum number of VCPUs is limited by the host's GIC model */
	kvm->max_vcpus = kvm_arm_default_max_vcpus();

	kvm_arm_init_hypercalls(kvm);

	bitmap_zero(kvm->arch.vcpu_features, KVM_VCPU_MAX_FEATURES);

	return 0;

err_free_cpumask:
	free_cpumask_var(kvm->arch.supported_cpus);
err_unshare_kvm:
	kvm_unshare_hyp(kvm, kvm + 1);
	return ret;
}

vm_fault_t kvm_arch_vcpu_fault(struct kvm_vcpu *vcpu, struct vm_fault *vmf)
{
	return VM_FAULT_SIGBUS;
}

void kvm_arch_create_vm_debugfs(struct kvm *kvm)
{
	kvm_sys_regs_create_debugfs(kvm);
}
<<<<<<< HEAD
=======

static void kvm_destroy_mpidr_data(struct kvm *kvm)
{
	struct kvm_mpidr_data *data;

	mutex_lock(&kvm->arch.config_lock);

	data = rcu_dereference_protected(kvm->arch.mpidr_data,
					 lockdep_is_held(&kvm->arch.config_lock));
	if (data) {
		rcu_assign_pointer(kvm->arch.mpidr_data, NULL);
		synchronize_rcu();
		kfree(data);
	}

	mutex_unlock(&kvm->arch.config_lock);
}
>>>>>>> 0c383648

/**
 * kvm_arch_destroy_vm - destroy the VM data structure
 * @kvm:	pointer to the KVM struct
 */
void kvm_arch_destroy_vm(struct kvm *kvm)
{
	bitmap_free(kvm->arch.pmu_filter);
	free_cpumask_var(kvm->arch.supported_cpus);

	kvm_vgic_destroy(kvm);

	if (is_protected_kvm_enabled())
		pkvm_destroy_hyp_vm(kvm);

<<<<<<< HEAD
	kfree(kvm->arch.mpidr_data);
=======
	kvm_destroy_mpidr_data(kvm);

>>>>>>> 0c383648
	kfree(kvm->arch.sysreg_masks);
	kvm_destroy_vcpus(kvm);

	kvm_unshare_hyp(kvm, kvm + 1);

	kvm_arm_teardown_hypercalls(kvm);
}

static bool kvm_has_full_ptr_auth(void)
{
	bool apa, gpa, api, gpi, apa3, gpa3;
	u64 isar1, isar2, val;

	/*
	 * Check that:
	 *
	 * - both Address and Generic auth are implemented for a given
         *   algorithm (Q5, IMPDEF or Q3)
	 * - only a single algorithm is implemented.
	 */
	if (!system_has_full_ptr_auth())
		return false;

	isar1 = read_sanitised_ftr_reg(SYS_ID_AA64ISAR1_EL1);
	isar2 = read_sanitised_ftr_reg(SYS_ID_AA64ISAR2_EL1);

	apa = !!FIELD_GET(ID_AA64ISAR1_EL1_APA_MASK, isar1);
	val = FIELD_GET(ID_AA64ISAR1_EL1_GPA_MASK, isar1);
	gpa = (val == ID_AA64ISAR1_EL1_GPA_IMP);

	api = !!FIELD_GET(ID_AA64ISAR1_EL1_API_MASK, isar1);
	val = FIELD_GET(ID_AA64ISAR1_EL1_GPI_MASK, isar1);
	gpi = (val == ID_AA64ISAR1_EL1_GPI_IMP);

	apa3 = !!FIELD_GET(ID_AA64ISAR2_EL1_APA3_MASK, isar2);
	val  = FIELD_GET(ID_AA64ISAR2_EL1_GPA3_MASK, isar2);
	gpa3 = (val == ID_AA64ISAR2_EL1_GPA3_IMP);

	return (apa == gpa && api == gpi && apa3 == gpa3 &&
		(apa + api + apa3) == 1);
}

int kvm_vm_ioctl_check_extension(struct kvm *kvm, long ext)
{
	int r;

	if (kvm && kvm_vm_is_protected(kvm) && !pkvm_ext_allowed(kvm, ext))
		return 0;

	switch (ext) {
	case KVM_CAP_IRQCHIP:
		r = vgic_present;
		break;
	case KVM_CAP_IOEVENTFD:
	case KVM_CAP_USER_MEMORY:
	case KVM_CAP_SYNC_MMU:
	case KVM_CAP_DESTROY_MEMORY_REGION_WORKS:
	case KVM_CAP_ONE_REG:
	case KVM_CAP_ARM_PSCI:
	case KVM_CAP_ARM_PSCI_0_2:
	case KVM_CAP_READONLY_MEM:
	case KVM_CAP_MP_STATE:
	case KVM_CAP_IMMEDIATE_EXIT:
	case KVM_CAP_VCPU_EVENTS:
	case KVM_CAP_ARM_IRQ_LINE_LAYOUT_2:
	case KVM_CAP_ARM_NISV_TO_USER:
	case KVM_CAP_ARM_INJECT_EXT_DABT:
	case KVM_CAP_SET_GUEST_DEBUG:
	case KVM_CAP_VCPU_ATTRIBUTES:
	case KVM_CAP_PTP_KVM:
	case KVM_CAP_ARM_SYSTEM_SUSPEND:
	case KVM_CAP_IRQFD_RESAMPLE:
	case KVM_CAP_COUNTER_OFFSET:
		r = 1;
		break;
	case KVM_CAP_SET_GUEST_DEBUG2:
		return KVM_GUESTDBG_VALID_MASK;
	case KVM_CAP_ARM_SET_DEVICE_ADDR:
		r = 1;
		break;
	case KVM_CAP_NR_VCPUS:
		/*
		 * ARM64 treats KVM_CAP_NR_CPUS differently from all other
		 * architectures, as it does not always bound it to
		 * KVM_CAP_MAX_VCPUS. It should not matter much because
		 * this is just an advisory value.
		 */
		r = min_t(unsigned int, num_online_cpus(),
			  kvm_arm_default_max_vcpus());
		break;
	case KVM_CAP_MAX_VCPUS:
	case KVM_CAP_MAX_VCPU_ID:
		if (kvm)
			r = kvm->max_vcpus;
		else
			r = kvm_arm_default_max_vcpus();
		break;
	case KVM_CAP_MSI_DEVID:
		if (!kvm)
			r = -EINVAL;
		else
			r = kvm->arch.vgic.msis_require_devid;
		break;
	case KVM_CAP_ARM_USER_IRQ:
		/*
		 * 1: EL1_VTIMER, EL1_PTIMER, and PMU.
		 * (bump this number if adding more devices)
		 */
		r = 1;
		break;
	case KVM_CAP_ARM_MTE:
		r = system_supports_mte();
		break;
	case KVM_CAP_STEAL_TIME:
		r = kvm_arm_pvtime_supported();
		break;
	case KVM_CAP_ARM_EL1_32BIT:
		r = cpus_have_final_cap(ARM64_HAS_32BIT_EL1);
		break;
	case KVM_CAP_GUEST_DEBUG_HW_BPS:
		r = get_num_brps();
		break;
	case KVM_CAP_GUEST_DEBUG_HW_WPS:
		r = get_num_wrps();
		break;
	case KVM_CAP_ARM_PMU_V3:
		r = kvm_arm_support_pmu_v3();
		break;
	case KVM_CAP_ARM_INJECT_SERROR_ESR:
		r = cpus_have_final_cap(ARM64_HAS_RAS_EXTN);
		break;
	case KVM_CAP_ARM_VM_IPA_SIZE:
		r = get_kvm_ipa_limit();
		break;
	case KVM_CAP_ARM_SVE:
		r = system_supports_sve();
		break;
	case KVM_CAP_ARM_PTRAUTH_ADDRESS:
	case KVM_CAP_ARM_PTRAUTH_GENERIC:
		r = kvm_has_full_ptr_auth();
		break;
	case KVM_CAP_ARM_EAGER_SPLIT_CHUNK_SIZE:
		if (kvm)
			r = kvm->arch.mmu.split_page_chunk_size;
		else
			r = KVM_ARM_EAGER_SPLIT_CHUNK_SIZE_DEFAULT;
		break;
	case KVM_CAP_ARM_SUPPORTED_BLOCK_SIZES:
		r = kvm_supported_block_sizes();
		break;
	case KVM_CAP_ARM_SUPPORTED_REG_MASK_RANGES:
		r = BIT(0);
		break;
	default:
		r = 0;
	}

	return r;
}

long kvm_arch_dev_ioctl(struct file *filp,
			unsigned int ioctl, unsigned long arg)
{
	return -EINVAL;
}

struct kvm *kvm_arch_alloc_vm(void)
{
	size_t sz = sizeof(struct kvm);

	if (!has_vhe())
		return kzalloc(sz, GFP_KERNEL_ACCOUNT);

	return __vmalloc(sz, GFP_KERNEL_ACCOUNT | __GFP_HIGHMEM | __GFP_ZERO);
}

int kvm_arch_vcpu_precreate(struct kvm *kvm, unsigned int id)
{
	if (irqchip_in_kernel(kvm) && vgic_initialized(kvm))
		return -EBUSY;

	if (id >= kvm->max_vcpus)
		return -EINVAL;

	return 0;
}

int kvm_arch_vcpu_create(struct kvm_vcpu *vcpu)
{
	int err;

	spin_lock_init(&vcpu->arch.mp_state_lock);

#ifdef CONFIG_LOCKDEP
	/* Inform lockdep that the config_lock is acquired after vcpu->mutex */
	mutex_lock(&vcpu->mutex);
	mutex_lock(&vcpu->kvm->arch.config_lock);
	mutex_unlock(&vcpu->kvm->arch.config_lock);
	mutex_unlock(&vcpu->mutex);
#endif

	/* Force users to call KVM_ARM_VCPU_INIT */
	vcpu_clear_flag(vcpu, VCPU_INITIALIZED);

	vcpu->arch.mmu_page_cache.gfp_zero = __GFP_ZERO;

	/* Set up the timer */
	kvm_timer_vcpu_init(vcpu);

	kvm_pmu_vcpu_init(vcpu);

	kvm_arm_reset_debug_ptr(vcpu);

	kvm_arm_pvtime_vcpu_init(&vcpu->arch);

	vcpu->arch.hw_mmu = &vcpu->kvm->arch.mmu;

	/*
	 * This vCPU may have been created after mpidr_data was initialized.
	 * Throw out the pre-computed mappings if that is the case which forces
	 * KVM to fall back to iteratively searching the vCPUs.
	 */
	kvm_destroy_mpidr_data(vcpu->kvm);

	err = kvm_vgic_vcpu_init(vcpu);
	if (err)
		return err;

	return kvm_share_hyp(vcpu, vcpu + 1);
}

void kvm_arch_vcpu_postcreate(struct kvm_vcpu *vcpu)
{
}

void kvm_arch_vcpu_destroy(struct kvm_vcpu *vcpu)
{
	if (vcpu_has_run_once(vcpu) && unlikely(!irqchip_in_kernel(vcpu->kvm)))
		static_branch_dec(&userspace_irqchip_in_use);

	kvm_mmu_free_memory_cache(&vcpu->arch.mmu_page_cache);
	kvm_timer_vcpu_terminate(vcpu);
	kvm_pmu_vcpu_destroy(vcpu);
	kvm_vgic_vcpu_destroy(vcpu);
	kvm_arm_vcpu_destroy(vcpu);
}

void kvm_arch_vcpu_blocking(struct kvm_vcpu *vcpu)
{

}

void kvm_arch_vcpu_unblocking(struct kvm_vcpu *vcpu)
{

}

static void vcpu_set_pauth_traps(struct kvm_vcpu *vcpu)
{
	if (vcpu_has_ptrauth(vcpu)) {
		/*
		 * Either we're running running an L2 guest, and the API/APK
		 * bits come from L1's HCR_EL2, or API/APK are both set.
		 */
		if (unlikely(vcpu_has_nv(vcpu) && !is_hyp_ctxt(vcpu))) {
			u64 val;

			val = __vcpu_sys_reg(vcpu, HCR_EL2);
			val &= (HCR_API | HCR_APK);
			vcpu->arch.hcr_el2 &= ~(HCR_API | HCR_APK);
			vcpu->arch.hcr_el2 |= val;
		} else {
			vcpu->arch.hcr_el2 |= (HCR_API | HCR_APK);
		}

		/*
		 * Save the host keys if there is any chance for the guest
		 * to use pauth, as the entry code will reload the guest
		 * keys in that case.
		 * Protected mode is the exception to that rule, as the
		 * entry into the EL2 code eagerly switch back and forth
		 * between host and hyp keys (and kvm_hyp_ctxt is out of
		 * reach anyway).
		 */
		if (is_protected_kvm_enabled())
			return;

		if (vcpu->arch.hcr_el2 & (HCR_API | HCR_APK)) {
			struct kvm_cpu_context *ctxt;
			ctxt = this_cpu_ptr_hyp_sym(kvm_hyp_ctxt);
			ptrauth_save_keys(ctxt);
		}
	}
}

void kvm_arch_vcpu_load(struct kvm_vcpu *vcpu, int cpu)
{
	struct kvm_s2_mmu *mmu;
	int *last_ran;

	mmu = vcpu->arch.hw_mmu;
	last_ran = this_cpu_ptr(mmu->last_vcpu_ran);

	/*
	 * We guarantee that both TLBs and I-cache are private to each
	 * vcpu. If detecting that a vcpu from the same VM has
	 * previously run on the same physical CPU, call into the
	 * hypervisor code to nuke the relevant contexts.
	 *
	 * We might get preempted before the vCPU actually runs, but
	 * over-invalidation doesn't affect correctness.
	 */
	if (*last_ran != vcpu->vcpu_idx) {
		kvm_call_hyp(__kvm_flush_cpu_context, mmu);
		*last_ran = vcpu->vcpu_idx;
	}

	vcpu->cpu = cpu;

	kvm_vgic_load(vcpu);
	kvm_timer_vcpu_load(vcpu);
	if (has_vhe())
		kvm_vcpu_load_vhe(vcpu);
	kvm_arch_vcpu_load_fp(vcpu);
	kvm_vcpu_pmu_restore_guest(vcpu);
	if (kvm_arm_is_pvtime_enabled(&vcpu->arch))
		kvm_make_request(KVM_REQ_RECORD_STEAL, vcpu);

	if (single_task_running())
		vcpu_clear_wfx_traps(vcpu);
	else
		vcpu_set_wfx_traps(vcpu);

	vcpu_set_pauth_traps(vcpu);

	kvm_arch_vcpu_load_debug_state_flags(vcpu);

	if (!cpumask_test_cpu(cpu, vcpu->kvm->arch.supported_cpus))
		vcpu_set_on_unsupported_cpu(vcpu);
}

void kvm_arch_vcpu_put(struct kvm_vcpu *vcpu)
{
	kvm_arch_vcpu_put_debug_state_flags(vcpu);
	kvm_arch_vcpu_put_fp(vcpu);
	if (has_vhe())
		kvm_vcpu_put_vhe(vcpu);
	kvm_timer_vcpu_put(vcpu);
	kvm_vgic_put(vcpu);
	kvm_vcpu_pmu_restore_host(vcpu);
	kvm_arm_vmid_clear_active();

	vcpu_clear_on_unsupported_cpu(vcpu);
	vcpu->cpu = -1;
}

static void __kvm_arm_vcpu_power_off(struct kvm_vcpu *vcpu)
{
	WRITE_ONCE(vcpu->arch.mp_state.mp_state, KVM_MP_STATE_STOPPED);
	kvm_make_request(KVM_REQ_SLEEP, vcpu);
	kvm_vcpu_kick(vcpu);
}

void kvm_arm_vcpu_power_off(struct kvm_vcpu *vcpu)
{
	spin_lock(&vcpu->arch.mp_state_lock);
	__kvm_arm_vcpu_power_off(vcpu);
	spin_unlock(&vcpu->arch.mp_state_lock);
}

bool kvm_arm_vcpu_stopped(struct kvm_vcpu *vcpu)
{
	return READ_ONCE(vcpu->arch.mp_state.mp_state) == KVM_MP_STATE_STOPPED;
}

static void kvm_arm_vcpu_suspend(struct kvm_vcpu *vcpu)
{
	WRITE_ONCE(vcpu->arch.mp_state.mp_state, KVM_MP_STATE_SUSPENDED);
	kvm_make_request(KVM_REQ_SUSPEND, vcpu);
	kvm_vcpu_kick(vcpu);
}

static bool kvm_arm_vcpu_suspended(struct kvm_vcpu *vcpu)
{
	return READ_ONCE(vcpu->arch.mp_state.mp_state) == KVM_MP_STATE_SUSPENDED;
}

int kvm_arch_vcpu_ioctl_get_mpstate(struct kvm_vcpu *vcpu,
				    struct kvm_mp_state *mp_state)
{
	*mp_state = READ_ONCE(vcpu->arch.mp_state);

	return 0;
}

int kvm_arch_vcpu_ioctl_set_mpstate(struct kvm_vcpu *vcpu,
				    struct kvm_mp_state *mp_state)
{
	int ret = 0;

	spin_lock(&vcpu->arch.mp_state_lock);

	switch (mp_state->mp_state) {
	case KVM_MP_STATE_RUNNABLE:
		WRITE_ONCE(vcpu->arch.mp_state, *mp_state);
		break;
	case KVM_MP_STATE_STOPPED:
		__kvm_arm_vcpu_power_off(vcpu);
		break;
	case KVM_MP_STATE_SUSPENDED:
		kvm_arm_vcpu_suspend(vcpu);
		break;
	default:
		ret = -EINVAL;
	}

	spin_unlock(&vcpu->arch.mp_state_lock);

	return ret;
}

/**
 * kvm_arch_vcpu_runnable - determine if the vcpu can be scheduled
 * @v:		The VCPU pointer
 *
 * If the guest CPU is not waiting for interrupts or an interrupt line is
 * asserted, the CPU is by definition runnable.
 */
int kvm_arch_vcpu_runnable(struct kvm_vcpu *v)
{
	bool irq_lines = *vcpu_hcr(v) & (HCR_VI | HCR_VF);
	return ((irq_lines || kvm_vgic_vcpu_pending_irq(v))
		&& !kvm_arm_vcpu_stopped(v) && !v->arch.pause);
}

bool kvm_arch_vcpu_in_kernel(struct kvm_vcpu *vcpu)
{
	return vcpu_mode_priv(vcpu);
}

#ifdef CONFIG_GUEST_PERF_EVENTS
unsigned long kvm_arch_vcpu_get_ip(struct kvm_vcpu *vcpu)
{
	return *vcpu_pc(vcpu);
}
#endif

static void kvm_init_mpidr_data(struct kvm *kvm)
{
<<<<<<< HEAD
	return vcpu_get_flag(vcpu, VCPU_INITIALIZED);
}

static void kvm_init_mpidr_data(struct kvm *kvm)
{
=======
>>>>>>> 0c383648
	struct kvm_mpidr_data *data = NULL;
	unsigned long c, mask, nr_entries;
	u64 aff_set = 0, aff_clr = ~0UL;
	struct kvm_vcpu *vcpu;

	mutex_lock(&kvm->arch.config_lock);

<<<<<<< HEAD
	if (kvm->arch.mpidr_data || atomic_read(&kvm->online_vcpus) == 1)
=======
	if (rcu_access_pointer(kvm->arch.mpidr_data) ||
	    atomic_read(&kvm->online_vcpus) == 1)
>>>>>>> 0c383648
		goto out;

	kvm_for_each_vcpu(c, vcpu, kvm) {
		u64 aff = kvm_vcpu_get_mpidr_aff(vcpu);
		aff_set |= aff;
		aff_clr &= aff;
	}

	/*
	 * A significant bit can be either 0 or 1, and will only appear in
	 * aff_set. Use aff_clr to weed out the useless stuff.
	 */
	mask = aff_set ^ aff_clr;
	nr_entries = BIT_ULL(hweight_long(mask));

	/*
	 * Don't let userspace fool us. If we need more than a single page
	 * to describe the compressed MPIDR array, just fall back to the
	 * iterative method. Single vcpu VMs do not need this either.
	 */
	if (struct_size(data, cmpidr_to_idx, nr_entries) <= PAGE_SIZE)
		data = kzalloc(struct_size(data, cmpidr_to_idx, nr_entries),
			       GFP_KERNEL_ACCOUNT);

	if (!data)
		goto out;

	data->mpidr_mask = mask;

	kvm_for_each_vcpu(c, vcpu, kvm) {
		u64 aff = kvm_vcpu_get_mpidr_aff(vcpu);
		u16 index = kvm_mpidr_index(data, aff);

		data->cmpidr_to_idx[index] = c;
	}

<<<<<<< HEAD
	kvm->arch.mpidr_data = data;
=======
	rcu_assign_pointer(kvm->arch.mpidr_data, data);
>>>>>>> 0c383648
out:
	mutex_unlock(&kvm->arch.config_lock);
}

/*
 * Handle both the initialisation that is being done when the vcpu is
 * run for the first time, as well as the updates that must be
 * performed each time we get a new thread dealing with this vcpu.
 */
int kvm_arch_vcpu_run_pid_change(struct kvm_vcpu *vcpu)
{
	struct kvm *kvm = vcpu->kvm;
	int ret;

	if (!kvm_vcpu_initialized(vcpu))
		return -ENOEXEC;

	if (!kvm_arm_vcpu_is_finalized(vcpu))
		return -EPERM;

	ret = kvm_arch_vcpu_run_map_fp(vcpu);
	if (ret)
		return ret;

	if (likely(vcpu_has_run_once(vcpu)))
		return 0;

	kvm_init_mpidr_data(kvm);

	kvm_arm_vcpu_init_debug(vcpu);

	if (likely(irqchip_in_kernel(kvm))) {
		/*
		 * Map the VGIC hardware resources before running a vcpu the
		 * first time on this VM.
		 */
		ret = kvm_vgic_map_resources(kvm);
		if (ret)
			return ret;
	}

	if (vcpu_has_nv(vcpu)) {
		ret = kvm_init_nv_sysregs(vcpu->kvm);
		if (ret)
			return ret;
	}

	/*
	 * This needs to happen after NV has imposed its own restrictions on
	 * the feature set
	 */
	kvm_init_sysreg(vcpu);

	ret = kvm_timer_enable(vcpu);
	if (ret)
		return ret;

	ret = kvm_arm_pmu_v3_enable(vcpu);
	if (ret)
		return ret;

	if (is_protected_kvm_enabled()) {
		ret = pkvm_create_hyp_vm(kvm);
		if (ret)
			return ret;
	}

	if (!irqchip_in_kernel(kvm)) {
		/*
		 * Tell the rest of the code that there are userspace irqchip
		 * VMs in the wild.
		 */
		static_branch_inc(&userspace_irqchip_in_use);
	}

	/*
	 * Initialize traps for protected VMs.
	 * NOTE: Move to run in EL2 directly, rather than via a hypercall, once
	 * the code is in place for first run initialization at EL2.
	 */
	if (kvm_vm_is_protected(kvm))
		kvm_call_hyp_nvhe(__pkvm_vcpu_init_traps, vcpu);

	mutex_lock(&kvm->arch.config_lock);
	set_bit(KVM_ARCH_FLAG_HAS_RAN_ONCE, &kvm->arch.flags);
	mutex_unlock(&kvm->arch.config_lock);

	return ret;
}

bool kvm_arch_intc_initialized(struct kvm *kvm)
{
	return vgic_initialized(kvm);
}

void kvm_arm_halt_guest(struct kvm *kvm)
{
	unsigned long i;
	struct kvm_vcpu *vcpu;

	kvm_for_each_vcpu(i, vcpu, kvm)
		vcpu->arch.pause = true;
	kvm_make_all_cpus_request(kvm, KVM_REQ_SLEEP);
}

void kvm_arm_resume_guest(struct kvm *kvm)
{
	unsigned long i;
	struct kvm_vcpu *vcpu;

	kvm_for_each_vcpu(i, vcpu, kvm) {
		vcpu->arch.pause = false;
		__kvm_vcpu_wake_up(vcpu);
	}
}

static void kvm_vcpu_sleep(struct kvm_vcpu *vcpu)
{
	struct rcuwait *wait = kvm_arch_vcpu_get_wait(vcpu);

	rcuwait_wait_event(wait,
			   (!kvm_arm_vcpu_stopped(vcpu)) && (!vcpu->arch.pause),
			   TASK_INTERRUPTIBLE);

	if (kvm_arm_vcpu_stopped(vcpu) || vcpu->arch.pause) {
		/* Awaken to handle a signal, request we sleep again later. */
		kvm_make_request(KVM_REQ_SLEEP, vcpu);
	}

	/*
	 * Make sure we will observe a potential reset request if we've
	 * observed a change to the power state. Pairs with the smp_wmb() in
	 * kvm_psci_vcpu_on().
	 */
	smp_rmb();
}

/**
 * kvm_vcpu_wfi - emulate Wait-For-Interrupt behavior
 * @vcpu:	The VCPU pointer
 *
 * Suspend execution of a vCPU until a valid wake event is detected, i.e. until
 * the vCPU is runnable.  The vCPU may or may not be scheduled out, depending
 * on when a wake event arrives, e.g. there may already be a pending wake event.
 */
void kvm_vcpu_wfi(struct kvm_vcpu *vcpu)
{
	/*
	 * Sync back the state of the GIC CPU interface so that we have
	 * the latest PMR and group enables. This ensures that
	 * kvm_arch_vcpu_runnable has up-to-date data to decide whether
	 * we have pending interrupts, e.g. when determining if the
	 * vCPU should block.
	 *
	 * For the same reason, we want to tell GICv4 that we need
	 * doorbells to be signalled, should an interrupt become pending.
	 */
	preempt_disable();
	vcpu_set_flag(vcpu, IN_WFI);
	kvm_vgic_put(vcpu);
	preempt_enable();

	kvm_vcpu_halt(vcpu);
	vcpu_clear_flag(vcpu, IN_WFIT);

	preempt_disable();
	vcpu_clear_flag(vcpu, IN_WFI);
	kvm_vgic_load(vcpu);
	preempt_enable();
}

static int kvm_vcpu_suspend(struct kvm_vcpu *vcpu)
{
	if (!kvm_arm_vcpu_suspended(vcpu))
		return 1;

	kvm_vcpu_wfi(vcpu);

	/*
	 * The suspend state is sticky; we do not leave it until userspace
	 * explicitly marks the vCPU as runnable. Request that we suspend again
	 * later.
	 */
	kvm_make_request(KVM_REQ_SUSPEND, vcpu);

	/*
	 * Check to make sure the vCPU is actually runnable. If so, exit to
	 * userspace informing it of the wakeup condition.
	 */
	if (kvm_arch_vcpu_runnable(vcpu)) {
		memset(&vcpu->run->system_event, 0, sizeof(vcpu->run->system_event));
		vcpu->run->system_event.type = KVM_SYSTEM_EVENT_WAKEUP;
		vcpu->run->exit_reason = KVM_EXIT_SYSTEM_EVENT;
		return 0;
	}

	/*
	 * Otherwise, we were unblocked to process a different event, such as a
	 * pending signal. Return 1 and allow kvm_arch_vcpu_ioctl_run() to
	 * process the event.
	 */
	return 1;
}

/**
 * check_vcpu_requests - check and handle pending vCPU requests
 * @vcpu:	the VCPU pointer
 *
 * Return: 1 if we should enter the guest
 *	   0 if we should exit to userspace
 *	   < 0 if we should exit to userspace, where the return value indicates
 *	   an error
 */
static int check_vcpu_requests(struct kvm_vcpu *vcpu)
{
	if (kvm_request_pending(vcpu)) {
		if (kvm_check_request(KVM_REQ_SLEEP, vcpu))
			kvm_vcpu_sleep(vcpu);

		if (kvm_check_request(KVM_REQ_VCPU_RESET, vcpu))
			kvm_reset_vcpu(vcpu);

		/*
		 * Clear IRQ_PENDING requests that were made to guarantee
		 * that a VCPU sees new virtual interrupts.
		 */
		kvm_check_request(KVM_REQ_IRQ_PENDING, vcpu);

		if (kvm_check_request(KVM_REQ_RECORD_STEAL, vcpu))
			kvm_update_stolen_time(vcpu);

		if (kvm_check_request(KVM_REQ_RELOAD_GICv4, vcpu)) {
			/* The distributor enable bits were changed */
			preempt_disable();
			vgic_v4_put(vcpu);
			vgic_v4_load(vcpu);
			preempt_enable();
		}

		if (kvm_check_request(KVM_REQ_RELOAD_PMU, vcpu))
			kvm_vcpu_reload_pmu(vcpu);

		if (kvm_check_request(KVM_REQ_RESYNC_PMU_EL0, vcpu))
			kvm_vcpu_pmu_restore_guest(vcpu);

		if (kvm_check_request(KVM_REQ_SUSPEND, vcpu))
			return kvm_vcpu_suspend(vcpu);

		if (kvm_dirty_ring_check_request(vcpu))
			return 0;
	}

	return 1;
}

static bool vcpu_mode_is_bad_32bit(struct kvm_vcpu *vcpu)
{
	if (likely(!vcpu_mode_is_32bit(vcpu)))
		return false;

	if (vcpu_has_nv(vcpu))
		return true;

	return !kvm_supports_32bit_el0();
}

/**
 * kvm_vcpu_exit_request - returns true if the VCPU should *not* enter the guest
 * @vcpu:	The VCPU pointer
 * @ret:	Pointer to write optional return code
 *
 * Returns: true if the VCPU needs to return to a preemptible + interruptible
 *	    and skip guest entry.
 *
 * This function disambiguates between two different types of exits: exits to a
 * preemptible + interruptible kernel context and exits to userspace. For an
 * exit to userspace, this function will write the return code to ret and return
 * true. For an exit to preemptible + interruptible kernel context (i.e. check
 * for pending work and re-enter), return true without writing to ret.
 */
static bool kvm_vcpu_exit_request(struct kvm_vcpu *vcpu, int *ret)
{
	struct kvm_run *run = vcpu->run;

	/*
	 * If we're using a userspace irqchip, then check if we need
	 * to tell a userspace irqchip about timer or PMU level
	 * changes and if so, exit to userspace (the actual level
	 * state gets updated in kvm_timer_update_run and
	 * kvm_pmu_update_run below).
	 */
	if (static_branch_unlikely(&userspace_irqchip_in_use)) {
		if (kvm_timer_should_notify_user(vcpu) ||
		    kvm_pmu_should_notify_user(vcpu)) {
			*ret = -EINTR;
			run->exit_reason = KVM_EXIT_INTR;
			return true;
		}
	}

	if (unlikely(vcpu_on_unsupported_cpu(vcpu))) {
		run->exit_reason = KVM_EXIT_FAIL_ENTRY;
		run->fail_entry.hardware_entry_failure_reason = KVM_EXIT_FAIL_ENTRY_CPU_UNSUPPORTED;
		run->fail_entry.cpu = smp_processor_id();
		*ret = 0;
		return true;
	}

	return kvm_request_pending(vcpu) ||
			xfer_to_guest_mode_work_pending();
}

/*
 * Actually run the vCPU, entering an RCU extended quiescent state (EQS) while
 * the vCPU is running.
 *
 * This must be noinstr as instrumentation may make use of RCU, and this is not
 * safe during the EQS.
 */
static int noinstr kvm_arm_vcpu_enter_exit(struct kvm_vcpu *vcpu)
{
	int ret;

	guest_state_enter_irqoff();
	ret = kvm_call_hyp_ret(__kvm_vcpu_run, vcpu);
	guest_state_exit_irqoff();

	return ret;
}

/**
 * kvm_arch_vcpu_ioctl_run - the main VCPU run function to execute guest code
 * @vcpu:	The VCPU pointer
 *
 * This function is called through the VCPU_RUN ioctl called from user space. It
 * will execute VM code in a loop until the time slice for the process is used
 * or some emulation is needed from user space in which case the function will
 * return with return value 0 and with the kvm_run structure filled in with the
 * required data for the requested emulation.
 */
int kvm_arch_vcpu_ioctl_run(struct kvm_vcpu *vcpu)
{
	struct kvm_run *run = vcpu->run;
	int ret;

	if (run->exit_reason == KVM_EXIT_MMIO) {
		ret = kvm_handle_mmio_return(vcpu);
		if (ret <= 0)
			return ret;
	}

	vcpu_load(vcpu);

	if (run->immediate_exit) {
		ret = -EINTR;
		goto out;
	}

	kvm_sigset_activate(vcpu);

	ret = 1;
	run->exit_reason = KVM_EXIT_UNKNOWN;
	run->flags = 0;
	while (ret > 0) {
		/*
		 * Check conditions before entering the guest
		 */
		ret = xfer_to_guest_mode_handle_work(vcpu);
		if (!ret)
			ret = 1;

		if (ret > 0)
			ret = check_vcpu_requests(vcpu);

		/*
		 * Preparing the interrupts to be injected also
		 * involves poking the GIC, which must be done in a
		 * non-preemptible context.
		 */
		preempt_disable();

		/*
		 * The VMID allocator only tracks active VMIDs per
		 * physical CPU, and therefore the VMID allocated may not be
		 * preserved on VMID roll-over if the task was preempted,
		 * making a thread's VMID inactive. So we need to call
		 * kvm_arm_vmid_update() in non-premptible context.
		 */
		if (kvm_arm_vmid_update(&vcpu->arch.hw_mmu->vmid) &&
		    has_vhe())
			__load_stage2(vcpu->arch.hw_mmu,
				      vcpu->arch.hw_mmu->arch);

		kvm_pmu_flush_hwstate(vcpu);

		local_irq_disable();

		kvm_vgic_flush_hwstate(vcpu);

		kvm_pmu_update_vcpu_events(vcpu);

		/*
		 * Ensure we set mode to IN_GUEST_MODE after we disable
		 * interrupts and before the final VCPU requests check.
		 * See the comment in kvm_vcpu_exiting_guest_mode() and
		 * Documentation/virt/kvm/vcpu-requests.rst
		 */
		smp_store_mb(vcpu->mode, IN_GUEST_MODE);

		if (ret <= 0 || kvm_vcpu_exit_request(vcpu, &ret)) {
			vcpu->mode = OUTSIDE_GUEST_MODE;
			isb(); /* Ensure work in x_flush_hwstate is committed */
			kvm_pmu_sync_hwstate(vcpu);
			if (static_branch_unlikely(&userspace_irqchip_in_use))
				kvm_timer_sync_user(vcpu);
			kvm_vgic_sync_hwstate(vcpu);
			local_irq_enable();
			preempt_enable();
			continue;
		}

		kvm_arm_setup_debug(vcpu);
		kvm_arch_vcpu_ctxflush_fp(vcpu);

		/**************************************************************
		 * Enter the guest
		 */
		trace_kvm_entry(*vcpu_pc(vcpu));
		guest_timing_enter_irqoff();

		ret = kvm_arm_vcpu_enter_exit(vcpu);

		vcpu->mode = OUTSIDE_GUEST_MODE;
		vcpu->stat.exits++;
		/*
		 * Back from guest
		 *************************************************************/

		kvm_arm_clear_debug(vcpu);

		/*
		 * We must sync the PMU state before the vgic state so
		 * that the vgic can properly sample the updated state of the
		 * interrupt line.
		 */
		kvm_pmu_sync_hwstate(vcpu);

		/*
		 * Sync the vgic state before syncing the timer state because
		 * the timer code needs to know if the virtual timer
		 * interrupts are active.
		 */
		kvm_vgic_sync_hwstate(vcpu);

		/*
		 * Sync the timer hardware state before enabling interrupts as
		 * we don't want vtimer interrupts to race with syncing the
		 * timer virtual interrupt state.
		 */
		if (static_branch_unlikely(&userspace_irqchip_in_use))
			kvm_timer_sync_user(vcpu);

		kvm_arch_vcpu_ctxsync_fp(vcpu);

		/*
		 * We must ensure that any pending interrupts are taken before
		 * we exit guest timing so that timer ticks are accounted as
		 * guest time. Transiently unmask interrupts so that any
		 * pending interrupts are taken.
		 *
		 * Per ARM DDI 0487G.b section D1.13.4, an ISB (or other
		 * context synchronization event) is necessary to ensure that
		 * pending interrupts are taken.
		 */
		if (ARM_EXCEPTION_CODE(ret) == ARM_EXCEPTION_IRQ) {
			local_irq_enable();
			isb();
			local_irq_disable();
		}

		guest_timing_exit_irqoff();

		local_irq_enable();

		trace_kvm_exit(ret, kvm_vcpu_trap_get_class(vcpu), *vcpu_pc(vcpu));

		/* Exit types that need handling before we can be preempted */
		handle_exit_early(vcpu, ret);

		preempt_enable();

		/*
		 * The ARMv8 architecture doesn't give the hypervisor
		 * a mechanism to prevent a guest from dropping to AArch32 EL0
		 * if implemented by the CPU. If we spot the guest in such
		 * state and that we decided it wasn't supposed to do so (like
		 * with the asymmetric AArch32 case), return to userspace with
		 * a fatal error.
		 */
		if (vcpu_mode_is_bad_32bit(vcpu)) {
			/*
			 * As we have caught the guest red-handed, decide that
			 * it isn't fit for purpose anymore by making the vcpu
			 * invalid. The VMM can try and fix it by issuing  a
			 * KVM_ARM_VCPU_INIT if it really wants to.
			 */
			vcpu_clear_flag(vcpu, VCPU_INITIALIZED);
			ret = ARM_EXCEPTION_IL;
		}

		ret = handle_exit(vcpu, ret);
	}

	/* Tell userspace about in-kernel device output levels */
	if (unlikely(!irqchip_in_kernel(vcpu->kvm))) {
		kvm_timer_update_run(vcpu);
		kvm_pmu_update_run(vcpu);
	}

	kvm_sigset_deactivate(vcpu);

out:
	/*
	 * In the unlikely event that we are returning to userspace
	 * with pending exceptions or PC adjustment, commit these
	 * adjustments in order to give userspace a consistent view of
	 * the vcpu state. Note that this relies on __kvm_adjust_pc()
	 * being preempt-safe on VHE.
	 */
	if (unlikely(vcpu_get_flag(vcpu, PENDING_EXCEPTION) ||
		     vcpu_get_flag(vcpu, INCREMENT_PC)))
		kvm_call_hyp(__kvm_adjust_pc, vcpu);

	vcpu_put(vcpu);
	return ret;
}

static int vcpu_interrupt_line(struct kvm_vcpu *vcpu, int number, bool level)
{
	int bit_index;
	bool set;
	unsigned long *hcr;

	if (number == KVM_ARM_IRQ_CPU_IRQ)
		bit_index = __ffs(HCR_VI);
	else /* KVM_ARM_IRQ_CPU_FIQ */
		bit_index = __ffs(HCR_VF);

	hcr = vcpu_hcr(vcpu);
	if (level)
		set = test_and_set_bit(bit_index, hcr);
	else
		set = test_and_clear_bit(bit_index, hcr);

	/*
	 * If we didn't change anything, no need to wake up or kick other CPUs
	 */
	if (set == level)
		return 0;

	/*
	 * The vcpu irq_lines field was updated, wake up sleeping VCPUs and
	 * trigger a world-switch round on the running physical CPU to set the
	 * virtual IRQ/FIQ fields in the HCR appropriately.
	 */
	kvm_make_request(KVM_REQ_IRQ_PENDING, vcpu);
	kvm_vcpu_kick(vcpu);

	return 0;
}

int kvm_vm_ioctl_irq_line(struct kvm *kvm, struct kvm_irq_level *irq_level,
			  bool line_status)
{
	u32 irq = irq_level->irq;
	unsigned int irq_type, vcpu_id, irq_num;
	struct kvm_vcpu *vcpu = NULL;
	bool level = irq_level->level;

	irq_type = (irq >> KVM_ARM_IRQ_TYPE_SHIFT) & KVM_ARM_IRQ_TYPE_MASK;
	vcpu_id = (irq >> KVM_ARM_IRQ_VCPU_SHIFT) & KVM_ARM_IRQ_VCPU_MASK;
	vcpu_id += ((irq >> KVM_ARM_IRQ_VCPU2_SHIFT) & KVM_ARM_IRQ_VCPU2_MASK) * (KVM_ARM_IRQ_VCPU_MASK + 1);
	irq_num = (irq >> KVM_ARM_IRQ_NUM_SHIFT) & KVM_ARM_IRQ_NUM_MASK;

	trace_kvm_irq_line(irq_type, vcpu_id, irq_num, irq_level->level);

	switch (irq_type) {
	case KVM_ARM_IRQ_TYPE_CPU:
		if (irqchip_in_kernel(kvm))
			return -ENXIO;

		vcpu = kvm_get_vcpu_by_id(kvm, vcpu_id);
		if (!vcpu)
			return -EINVAL;

		if (irq_num > KVM_ARM_IRQ_CPU_FIQ)
			return -EINVAL;

		return vcpu_interrupt_line(vcpu, irq_num, level);
	case KVM_ARM_IRQ_TYPE_PPI:
		if (!irqchip_in_kernel(kvm))
			return -ENXIO;

		vcpu = kvm_get_vcpu_by_id(kvm, vcpu_id);
		if (!vcpu)
			return -EINVAL;

		if (irq_num < VGIC_NR_SGIS || irq_num >= VGIC_NR_PRIVATE_IRQS)
			return -EINVAL;

		return kvm_vgic_inject_irq(kvm, vcpu, irq_num, level, NULL);
	case KVM_ARM_IRQ_TYPE_SPI:
		if (!irqchip_in_kernel(kvm))
			return -ENXIO;

		if (irq_num < VGIC_NR_PRIVATE_IRQS)
			return -EINVAL;

		return kvm_vgic_inject_irq(kvm, NULL, irq_num, level, NULL);
	}

	return -EINVAL;
}

static unsigned long system_supported_vcpu_features(void)
{
	unsigned long features = KVM_VCPU_VALID_FEATURES;

	if (!cpus_have_final_cap(ARM64_HAS_32BIT_EL1))
		clear_bit(KVM_ARM_VCPU_EL1_32BIT, &features);

	if (!kvm_arm_support_pmu_v3())
		clear_bit(KVM_ARM_VCPU_PMU_V3, &features);

	if (!system_supports_sve())
		clear_bit(KVM_ARM_VCPU_SVE, &features);

<<<<<<< HEAD
	if (!system_has_full_ptr_auth()) {
=======
	if (!kvm_has_full_ptr_auth()) {
>>>>>>> 0c383648
		clear_bit(KVM_ARM_VCPU_PTRAUTH_ADDRESS, &features);
		clear_bit(KVM_ARM_VCPU_PTRAUTH_GENERIC, &features);
	}

	if (!cpus_have_final_cap(ARM64_HAS_NESTED_VIRT))
		clear_bit(KVM_ARM_VCPU_HAS_EL2, &features);

	return features;
}

static int kvm_vcpu_init_check_features(struct kvm_vcpu *vcpu,
					const struct kvm_vcpu_init *init)
{
	unsigned long features = init->features[0];
	int i;

	if (features & ~KVM_VCPU_VALID_FEATURES)
		return -ENOENT;

	for (i = 1; i < ARRAY_SIZE(init->features); i++) {
		if (init->features[i])
			return -ENOENT;
	}

	if (features & ~system_supported_vcpu_features())
		return -EINVAL;

	/*
	 * For now make sure that both address/generic pointer authentication
	 * features are requested by the userspace together.
	 */
	if (test_bit(KVM_ARM_VCPU_PTRAUTH_ADDRESS, &features) !=
	    test_bit(KVM_ARM_VCPU_PTRAUTH_GENERIC, &features))
		return -EINVAL;

	/* Disallow NV+SVE for the time being */
	if (test_bit(KVM_ARM_VCPU_HAS_EL2, &features) &&
	    test_bit(KVM_ARM_VCPU_SVE, &features))
		return -EINVAL;

	if (!test_bit(KVM_ARM_VCPU_EL1_32BIT, &features))
		return 0;

	/* MTE is incompatible with AArch32 */
	if (kvm_has_mte(vcpu->kvm))
		return -EINVAL;

	/* NV is incompatible with AArch32 */
	if (test_bit(KVM_ARM_VCPU_HAS_EL2, &features))
		return -EINVAL;

	return 0;
}

static bool kvm_vcpu_init_changed(struct kvm_vcpu *vcpu,
				  const struct kvm_vcpu_init *init)
{
	unsigned long features = init->features[0];

	return !bitmap_equal(vcpu->kvm->arch.vcpu_features, &features,
			     KVM_VCPU_MAX_FEATURES);
}

static int kvm_setup_vcpu(struct kvm_vcpu *vcpu)
{
	struct kvm *kvm = vcpu->kvm;
	int ret = 0;

	/*
	 * When the vCPU has a PMU, but no PMU is set for the guest
	 * yet, set the default one.
	 */
	if (kvm_vcpu_has_pmu(vcpu) && !kvm->arch.arm_pmu)
		ret = kvm_arm_set_default_pmu(kvm);

	return ret;
}

static int __kvm_vcpu_set_target(struct kvm_vcpu *vcpu,
				 const struct kvm_vcpu_init *init)
{
	unsigned long features = init->features[0];
	struct kvm *kvm = vcpu->kvm;
	int ret = -EINVAL;

	mutex_lock(&kvm->arch.config_lock);

	if (test_bit(KVM_ARCH_FLAG_VCPU_FEATURES_CONFIGURED, &kvm->arch.flags) &&
	    kvm_vcpu_init_changed(vcpu, init))
		goto out_unlock;

	bitmap_copy(kvm->arch.vcpu_features, &features, KVM_VCPU_MAX_FEATURES);

	ret = kvm_setup_vcpu(vcpu);
	if (ret)
		goto out_unlock;

	/* Now we know what it is, we can reset it. */
	kvm_reset_vcpu(vcpu);

	set_bit(KVM_ARCH_FLAG_VCPU_FEATURES_CONFIGURED, &kvm->arch.flags);
	vcpu_set_flag(vcpu, VCPU_INITIALIZED);
	ret = 0;
out_unlock:
	mutex_unlock(&kvm->arch.config_lock);
	return ret;
}

static int kvm_vcpu_set_target(struct kvm_vcpu *vcpu,
			       const struct kvm_vcpu_init *init)
{
	int ret;

	if (init->target != KVM_ARM_TARGET_GENERIC_V8 &&
	    init->target != kvm_target_cpu())
		return -EINVAL;

	ret = kvm_vcpu_init_check_features(vcpu, init);
	if (ret)
		return ret;

	if (!kvm_vcpu_initialized(vcpu))
		return __kvm_vcpu_set_target(vcpu, init);

	if (kvm_vcpu_init_changed(vcpu, init))
		return -EINVAL;

	kvm_reset_vcpu(vcpu);
	return 0;
}

static int kvm_arch_vcpu_ioctl_vcpu_init(struct kvm_vcpu *vcpu,
					 struct kvm_vcpu_init *init)
{
	bool power_off = false;
	int ret;

	/*
	 * Treat the power-off vCPU feature as ephemeral. Clear the bit to avoid
	 * reflecting it in the finalized feature set, thus limiting its scope
	 * to a single KVM_ARM_VCPU_INIT call.
	 */
	if (init->features[0] & BIT(KVM_ARM_VCPU_POWER_OFF)) {
		init->features[0] &= ~BIT(KVM_ARM_VCPU_POWER_OFF);
		power_off = true;
	}

	ret = kvm_vcpu_set_target(vcpu, init);
	if (ret)
		return ret;

	/*
	 * Ensure a rebooted VM will fault in RAM pages and detect if the
	 * guest MMU is turned off and flush the caches as needed.
	 *
	 * S2FWB enforces all memory accesses to RAM being cacheable,
	 * ensuring that the data side is always coherent. We still
	 * need to invalidate the I-cache though, as FWB does *not*
	 * imply CTR_EL0.DIC.
	 */
	if (vcpu_has_run_once(vcpu)) {
		if (!cpus_have_final_cap(ARM64_HAS_STAGE2_FWB))
			stage2_unmap_vm(vcpu->kvm);
		else
			icache_inval_all_pou();
	}

	vcpu_reset_hcr(vcpu);
	vcpu->arch.cptr_el2 = kvm_get_reset_cptr_el2(vcpu);

	/*
	 * Handle the "start in power-off" case.
	 */
	spin_lock(&vcpu->arch.mp_state_lock);

	if (power_off)
		__kvm_arm_vcpu_power_off(vcpu);
	else
		WRITE_ONCE(vcpu->arch.mp_state.mp_state, KVM_MP_STATE_RUNNABLE);

	spin_unlock(&vcpu->arch.mp_state_lock);

	return 0;
}

static int kvm_arm_vcpu_set_attr(struct kvm_vcpu *vcpu,
				 struct kvm_device_attr *attr)
{
	int ret = -ENXIO;

	switch (attr->group) {
	default:
		ret = kvm_arm_vcpu_arch_set_attr(vcpu, attr);
		break;
	}

	return ret;
}

static int kvm_arm_vcpu_get_attr(struct kvm_vcpu *vcpu,
				 struct kvm_device_attr *attr)
{
	int ret = -ENXIO;

	switch (attr->group) {
	default:
		ret = kvm_arm_vcpu_arch_get_attr(vcpu, attr);
		break;
	}

	return ret;
}

static int kvm_arm_vcpu_has_attr(struct kvm_vcpu *vcpu,
				 struct kvm_device_attr *attr)
{
	int ret = -ENXIO;

	switch (attr->group) {
	default:
		ret = kvm_arm_vcpu_arch_has_attr(vcpu, attr);
		break;
	}

	return ret;
}

static int kvm_arm_vcpu_get_events(struct kvm_vcpu *vcpu,
				   struct kvm_vcpu_events *events)
{
	memset(events, 0, sizeof(*events));

	return __kvm_arm_vcpu_get_events(vcpu, events);
}

static int kvm_arm_vcpu_set_events(struct kvm_vcpu *vcpu,
				   struct kvm_vcpu_events *events)
{
	int i;

	/* check whether the reserved field is zero */
	for (i = 0; i < ARRAY_SIZE(events->reserved); i++)
		if (events->reserved[i])
			return -EINVAL;

	/* check whether the pad field is zero */
	for (i = 0; i < ARRAY_SIZE(events->exception.pad); i++)
		if (events->exception.pad[i])
			return -EINVAL;

	return __kvm_arm_vcpu_set_events(vcpu, events);
}

long kvm_arch_vcpu_ioctl(struct file *filp,
			 unsigned int ioctl, unsigned long arg)
{
	struct kvm_vcpu *vcpu = filp->private_data;
	void __user *argp = (void __user *)arg;
	struct kvm_device_attr attr;
	long r;

	switch (ioctl) {
	case KVM_ARM_VCPU_INIT: {
		struct kvm_vcpu_init init;

		r = -EFAULT;
		if (copy_from_user(&init, argp, sizeof(init)))
			break;

		r = kvm_arch_vcpu_ioctl_vcpu_init(vcpu, &init);
		break;
	}
	case KVM_SET_ONE_REG:
	case KVM_GET_ONE_REG: {
		struct kvm_one_reg reg;

		r = -ENOEXEC;
		if (unlikely(!kvm_vcpu_initialized(vcpu)))
			break;

		r = -EFAULT;
		if (copy_from_user(&reg, argp, sizeof(reg)))
			break;

		/*
		 * We could owe a reset due to PSCI. Handle the pending reset
		 * here to ensure userspace register accesses are ordered after
		 * the reset.
		 */
		if (kvm_check_request(KVM_REQ_VCPU_RESET, vcpu))
			kvm_reset_vcpu(vcpu);

		if (ioctl == KVM_SET_ONE_REG)
			r = kvm_arm_set_reg(vcpu, &reg);
		else
			r = kvm_arm_get_reg(vcpu, &reg);
		break;
	}
	case KVM_GET_REG_LIST: {
		struct kvm_reg_list __user *user_list = argp;
		struct kvm_reg_list reg_list;
		unsigned n;

		r = -ENOEXEC;
		if (unlikely(!kvm_vcpu_initialized(vcpu)))
			break;

		r = -EPERM;
		if (!kvm_arm_vcpu_is_finalized(vcpu))
			break;

		r = -EFAULT;
		if (copy_from_user(&reg_list, user_list, sizeof(reg_list)))
			break;
		n = reg_list.n;
		reg_list.n = kvm_arm_num_regs(vcpu);
		if (copy_to_user(user_list, &reg_list, sizeof(reg_list)))
			break;
		r = -E2BIG;
		if (n < reg_list.n)
			break;
		r = kvm_arm_copy_reg_indices(vcpu, user_list->reg);
		break;
	}
	case KVM_SET_DEVICE_ATTR: {
		r = -EFAULT;
		if (copy_from_user(&attr, argp, sizeof(attr)))
			break;
		r = kvm_arm_vcpu_set_attr(vcpu, &attr);
		break;
	}
	case KVM_GET_DEVICE_ATTR: {
		r = -EFAULT;
		if (copy_from_user(&attr, argp, sizeof(attr)))
			break;
		r = kvm_arm_vcpu_get_attr(vcpu, &attr);
		break;
	}
	case KVM_HAS_DEVICE_ATTR: {
		r = -EFAULT;
		if (copy_from_user(&attr, argp, sizeof(attr)))
			break;
		r = kvm_arm_vcpu_has_attr(vcpu, &attr);
		break;
	}
	case KVM_GET_VCPU_EVENTS: {
		struct kvm_vcpu_events events;

		if (kvm_arm_vcpu_get_events(vcpu, &events))
			return -EINVAL;

		if (copy_to_user(argp, &events, sizeof(events)))
			return -EFAULT;

		return 0;
	}
	case KVM_SET_VCPU_EVENTS: {
		struct kvm_vcpu_events events;

		if (copy_from_user(&events, argp, sizeof(events)))
			return -EFAULT;

		return kvm_arm_vcpu_set_events(vcpu, &events);
	}
	case KVM_ARM_VCPU_FINALIZE: {
		int what;

		if (!kvm_vcpu_initialized(vcpu))
			return -ENOEXEC;

		if (get_user(what, (const int __user *)argp))
			return -EFAULT;

		return kvm_arm_vcpu_finalize(vcpu, what);
	}
	default:
		r = -EINVAL;
	}

	return r;
}

void kvm_arch_sync_dirty_log(struct kvm *kvm, struct kvm_memory_slot *memslot)
{

}

static int kvm_vm_ioctl_set_device_addr(struct kvm *kvm,
					struct kvm_arm_device_addr *dev_addr)
{
	switch (FIELD_GET(KVM_ARM_DEVICE_ID_MASK, dev_addr->id)) {
	case KVM_ARM_DEVICE_VGIC_V2:
		if (!vgic_present)
			return -ENXIO;
		return kvm_set_legacy_vgic_v2_addr(kvm, dev_addr);
	default:
		return -ENODEV;
	}
}

static int kvm_vm_has_attr(struct kvm *kvm, struct kvm_device_attr *attr)
{
	switch (attr->group) {
	case KVM_ARM_VM_SMCCC_CTRL:
		return kvm_vm_smccc_has_attr(kvm, attr);
	default:
		return -ENXIO;
	}
}

static int kvm_vm_set_attr(struct kvm *kvm, struct kvm_device_attr *attr)
{
	switch (attr->group) {
	case KVM_ARM_VM_SMCCC_CTRL:
		return kvm_vm_smccc_set_attr(kvm, attr);
	default:
		return -ENXIO;
	}
}

int kvm_arch_vm_ioctl(struct file *filp, unsigned int ioctl, unsigned long arg)
{
	struct kvm *kvm = filp->private_data;
	void __user *argp = (void __user *)arg;
	struct kvm_device_attr attr;

	switch (ioctl) {
	case KVM_CREATE_IRQCHIP: {
		int ret;
		if (!vgic_present)
			return -ENXIO;
		mutex_lock(&kvm->lock);
		ret = kvm_vgic_create(kvm, KVM_DEV_TYPE_ARM_VGIC_V2);
		mutex_unlock(&kvm->lock);
		return ret;
	}
	case KVM_ARM_SET_DEVICE_ADDR: {
		struct kvm_arm_device_addr dev_addr;

		if (copy_from_user(&dev_addr, argp, sizeof(dev_addr)))
			return -EFAULT;
		return kvm_vm_ioctl_set_device_addr(kvm, &dev_addr);
	}
	case KVM_ARM_PREFERRED_TARGET: {
		struct kvm_vcpu_init init = {
			.target = KVM_ARM_TARGET_GENERIC_V8,
		};

		if (copy_to_user(argp, &init, sizeof(init)))
			return -EFAULT;

		return 0;
	}
	case KVM_ARM_MTE_COPY_TAGS: {
		struct kvm_arm_copy_mte_tags copy_tags;

		if (copy_from_user(&copy_tags, argp, sizeof(copy_tags)))
			return -EFAULT;
		return kvm_vm_ioctl_mte_copy_tags(kvm, &copy_tags);
	}
	case KVM_ARM_SET_COUNTER_OFFSET: {
		struct kvm_arm_counter_offset offset;

		if (copy_from_user(&offset, argp, sizeof(offset)))
			return -EFAULT;
		return kvm_vm_ioctl_set_counter_offset(kvm, &offset);
	}
	case KVM_HAS_DEVICE_ATTR: {
		if (copy_from_user(&attr, argp, sizeof(attr)))
			return -EFAULT;

		return kvm_vm_has_attr(kvm, &attr);
	}
	case KVM_SET_DEVICE_ATTR: {
		if (copy_from_user(&attr, argp, sizeof(attr)))
			return -EFAULT;

		return kvm_vm_set_attr(kvm, &attr);
	}
	case KVM_ARM_GET_REG_WRITABLE_MASKS: {
		struct reg_mask_range range;

		if (copy_from_user(&range, argp, sizeof(range)))
			return -EFAULT;
		return kvm_vm_ioctl_get_reg_writable_masks(kvm, &range);
	}
	default:
		return -EINVAL;
	}
}

/* unlocks vcpus from @vcpu_lock_idx and smaller */
static void unlock_vcpus(struct kvm *kvm, int vcpu_lock_idx)
{
	struct kvm_vcpu *tmp_vcpu;

	for (; vcpu_lock_idx >= 0; vcpu_lock_idx--) {
		tmp_vcpu = kvm_get_vcpu(kvm, vcpu_lock_idx);
		mutex_unlock(&tmp_vcpu->mutex);
	}
}

void unlock_all_vcpus(struct kvm *kvm)
{
	lockdep_assert_held(&kvm->lock);

	unlock_vcpus(kvm, atomic_read(&kvm->online_vcpus) - 1);
}

/* Returns true if all vcpus were locked, false otherwise */
bool lock_all_vcpus(struct kvm *kvm)
{
	struct kvm_vcpu *tmp_vcpu;
	unsigned long c;

	lockdep_assert_held(&kvm->lock);

	/*
	 * Any time a vcpu is in an ioctl (including running), the
	 * core KVM code tries to grab the vcpu->mutex.
	 *
	 * By grabbing the vcpu->mutex of all VCPUs we ensure that no
	 * other VCPUs can fiddle with the state while we access it.
	 */
	kvm_for_each_vcpu(c, tmp_vcpu, kvm) {
		if (!mutex_trylock(&tmp_vcpu->mutex)) {
			unlock_vcpus(kvm, c - 1);
			return false;
		}
	}

	return true;
}

static unsigned long nvhe_percpu_size(void)
{
	return (unsigned long)CHOOSE_NVHE_SYM(__per_cpu_end) -
		(unsigned long)CHOOSE_NVHE_SYM(__per_cpu_start);
}

static unsigned long nvhe_percpu_order(void)
{
	unsigned long size = nvhe_percpu_size();

	return size ? get_order(size) : 0;
}

static size_t pkvm_host_sve_state_order(void)
{
	return get_order(pkvm_host_sve_state_size());
}

/* A lookup table holding the hypervisor VA for each vector slot */
static void *hyp_spectre_vector_selector[BP_HARDEN_EL2_SLOTS];

static void kvm_init_vector_slot(void *base, enum arm64_hyp_spectre_vector slot)
{
	hyp_spectre_vector_selector[slot] = __kvm_vector_slot2addr(base, slot);
}

static int kvm_init_vector_slots(void)
{
	int err;
	void *base;

	base = kern_hyp_va(kvm_ksym_ref(__kvm_hyp_vector));
	kvm_init_vector_slot(base, HYP_VECTOR_DIRECT);

	base = kern_hyp_va(kvm_ksym_ref(__bp_harden_hyp_vecs));
	kvm_init_vector_slot(base, HYP_VECTOR_SPECTRE_DIRECT);

	if (kvm_system_needs_idmapped_vectors() &&
	    !is_protected_kvm_enabled()) {
		err = create_hyp_exec_mappings(__pa_symbol(__bp_harden_hyp_vecs),
					       __BP_HARDEN_HYP_VECS_SZ, &base);
		if (err)
			return err;
	}

	kvm_init_vector_slot(base, HYP_VECTOR_INDIRECT);
	kvm_init_vector_slot(base, HYP_VECTOR_SPECTRE_INDIRECT);
	return 0;
}

static void __init cpu_prepare_hyp_mode(int cpu, u32 hyp_va_bits)
{
	struct kvm_nvhe_init_params *params = per_cpu_ptr_nvhe_sym(kvm_init_params, cpu);
	u64 mmfr0 = read_sanitised_ftr_reg(SYS_ID_AA64MMFR0_EL1);
	unsigned long tcr;

	/*
	 * Calculate the raw per-cpu offset without a translation from the
	 * kernel's mapping to the linear mapping, and store it in tpidr_el2
	 * so that we can use adr_l to access per-cpu variables in EL2.
	 * Also drop the KASAN tag which gets in the way...
	 */
	params->tpidr_el2 = (unsigned long)kasan_reset_tag(per_cpu_ptr_nvhe_sym(__per_cpu_start, cpu)) -
			    (unsigned long)kvm_ksym_ref(CHOOSE_NVHE_SYM(__per_cpu_start));

	params->mair_el2 = read_sysreg(mair_el1);

	tcr = read_sysreg(tcr_el1);
	if (cpus_have_final_cap(ARM64_KVM_HVHE)) {
		tcr |= TCR_EPD1_MASK;
	} else {
		tcr &= TCR_EL2_MASK;
		tcr |= TCR_EL2_RES1;
	}
	tcr &= ~TCR_T0SZ_MASK;
	tcr |= TCR_T0SZ(hyp_va_bits);
	tcr &= ~TCR_EL2_PS_MASK;
	tcr |= FIELD_PREP(TCR_EL2_PS_MASK, kvm_get_parange(mmfr0));
	if (kvm_lpa2_is_enabled())
		tcr |= TCR_EL2_DS;
	params->tcr_el2 = tcr;

	params->pgd_pa = kvm_mmu_get_httbr();
	if (is_protected_kvm_enabled())
		params->hcr_el2 = HCR_HOST_NVHE_PROTECTED_FLAGS;
	else
		params->hcr_el2 = HCR_HOST_NVHE_FLAGS;
	if (cpus_have_final_cap(ARM64_KVM_HVHE))
		params->hcr_el2 |= HCR_E2H;
	params->vttbr = params->vtcr = 0;

	/*
	 * Flush the init params from the data cache because the struct will
	 * be read while the MMU is off.
	 */
	kvm_flush_dcache_to_poc(params, sizeof(*params));
}

static void hyp_install_host_vector(void)
{
	struct kvm_nvhe_init_params *params;
	struct arm_smccc_res res;

	/* Switch from the HYP stub to our own HYP init vector */
	__hyp_set_vectors(kvm_get_idmap_vector());

	/*
	 * Call initialization code, and switch to the full blown HYP code.
	 * If the cpucaps haven't been finalized yet, something has gone very
	 * wrong, and hyp will crash and burn when it uses any
	 * cpus_have_*_cap() wrapper.
	 */
	BUG_ON(!system_capabilities_finalized());
	params = this_cpu_ptr_nvhe_sym(kvm_init_params);
	arm_smccc_1_1_hvc(KVM_HOST_SMCCC_FUNC(__kvm_hyp_init), virt_to_phys(params), &res);
	WARN_ON(res.a0 != SMCCC_RET_SUCCESS);
}

static void cpu_init_hyp_mode(void)
{
	hyp_install_host_vector();

	/*
	 * Disabling SSBD on a non-VHE system requires us to enable SSBS
	 * at EL2.
	 */
	if (this_cpu_has_cap(ARM64_SSBS) &&
	    arm64_get_spectre_v4_state() == SPECTRE_VULNERABLE) {
		kvm_call_hyp_nvhe(__kvm_enable_ssbs);
	}
}

static void cpu_hyp_reset(void)
{
	if (!is_kernel_in_hyp_mode())
		__hyp_reset_vectors();
}

/*
 * EL2 vectors can be mapped and rerouted in a number of ways,
 * depending on the kernel configuration and CPU present:
 *
 * - If the CPU is affected by Spectre-v2, the hardening sequence is
 *   placed in one of the vector slots, which is executed before jumping
 *   to the real vectors.
 *
 * - If the CPU also has the ARM64_SPECTRE_V3A cap, the slot
 *   containing the hardening sequence is mapped next to the idmap page,
 *   and executed before jumping to the real vectors.
 *
 * - If the CPU only has the ARM64_SPECTRE_V3A cap, then an
 *   empty slot is selected, mapped next to the idmap page, and
 *   executed before jumping to the real vectors.
 *
 * Note that ARM64_SPECTRE_V3A is somewhat incompatible with
 * VHE, as we don't have hypervisor-specific mappings. If the system
 * is VHE and yet selects this capability, it will be ignored.
 */
static void cpu_set_hyp_vector(void)
{
	struct bp_hardening_data *data = this_cpu_ptr(&bp_hardening_data);
	void *vector = hyp_spectre_vector_selector[data->slot];

	if (!is_protected_kvm_enabled())
		*this_cpu_ptr_hyp_sym(kvm_hyp_vector) = (unsigned long)vector;
	else
		kvm_call_hyp_nvhe(__pkvm_cpu_set_vector, data->slot);
}

static void cpu_hyp_init_context(void)
{
	kvm_init_host_cpu_context(host_data_ptr(host_ctxt));

	if (!is_kernel_in_hyp_mode())
		cpu_init_hyp_mode();
}

static void cpu_hyp_init_features(void)
{
	cpu_set_hyp_vector();
	kvm_arm_init_debug();

	if (is_kernel_in_hyp_mode())
		kvm_timer_init_vhe();

	if (vgic_present)
		kvm_vgic_init_cpu_hardware();
}

static void cpu_hyp_reinit(void)
{
	cpu_hyp_reset();
	cpu_hyp_init_context();
	cpu_hyp_init_features();
}

static void cpu_hyp_init(void *discard)
{
	if (!__this_cpu_read(kvm_hyp_initialized)) {
		cpu_hyp_reinit();
		__this_cpu_write(kvm_hyp_initialized, 1);
	}
}

static void cpu_hyp_uninit(void *discard)
{
	if (__this_cpu_read(kvm_hyp_initialized)) {
		cpu_hyp_reset();
		__this_cpu_write(kvm_hyp_initialized, 0);
	}
}

int kvm_arch_hardware_enable(void)
{
	/*
	 * Most calls to this function are made with migration
	 * disabled, but not with preemption disabled. The former is
	 * enough to ensure correctness, but most of the helpers
	 * expect the later and will throw a tantrum otherwise.
	 */
	preempt_disable();

	cpu_hyp_init(NULL);

	kvm_vgic_cpu_up();
	kvm_timer_cpu_up();

	preempt_enable();

	return 0;
}

void kvm_arch_hardware_disable(void)
{
	kvm_timer_cpu_down();
	kvm_vgic_cpu_down();

	if (!is_protected_kvm_enabled())
		cpu_hyp_uninit(NULL);
}

#ifdef CONFIG_CPU_PM
static int hyp_init_cpu_pm_notifier(struct notifier_block *self,
				    unsigned long cmd,
				    void *v)
{
	/*
	 * kvm_hyp_initialized is left with its old value over
	 * PM_ENTER->PM_EXIT. It is used to indicate PM_EXIT should
	 * re-enable hyp.
	 */
	switch (cmd) {
	case CPU_PM_ENTER:
		if (__this_cpu_read(kvm_hyp_initialized))
			/*
			 * don't update kvm_hyp_initialized here
			 * so that the hyp will be re-enabled
			 * when we resume. See below.
			 */
			cpu_hyp_reset();

		return NOTIFY_OK;
	case CPU_PM_ENTER_FAILED:
	case CPU_PM_EXIT:
		if (__this_cpu_read(kvm_hyp_initialized))
			/* The hyp was enabled before suspend. */
			cpu_hyp_reinit();

		return NOTIFY_OK;

	default:
		return NOTIFY_DONE;
	}
}

static struct notifier_block hyp_init_cpu_pm_nb = {
	.notifier_call = hyp_init_cpu_pm_notifier,
};

static void __init hyp_cpu_pm_init(void)
{
	if (!is_protected_kvm_enabled())
		cpu_pm_register_notifier(&hyp_init_cpu_pm_nb);
}
static void __init hyp_cpu_pm_exit(void)
{
	if (!is_protected_kvm_enabled())
		cpu_pm_unregister_notifier(&hyp_init_cpu_pm_nb);
}
#else
static inline void __init hyp_cpu_pm_init(void)
{
}
static inline void __init hyp_cpu_pm_exit(void)
{
}
#endif

static void __init init_cpu_logical_map(void)
{
	unsigned int cpu;

	/*
	 * Copy the MPIDR <-> logical CPU ID mapping to hyp.
	 * Only copy the set of online CPUs whose features have been checked
	 * against the finalized system capabilities. The hypervisor will not
	 * allow any other CPUs from the `possible` set to boot.
	 */
	for_each_online_cpu(cpu)
		hyp_cpu_logical_map[cpu] = cpu_logical_map(cpu);
}

#define init_psci_0_1_impl_state(config, what)	\
	config.psci_0_1_ ## what ## _implemented = psci_ops.what

static bool __init init_psci_relay(void)
{
	/*
	 * If PSCI has not been initialized, protected KVM cannot install
	 * itself on newly booted CPUs.
	 */
	if (!psci_ops.get_version) {
		kvm_err("Cannot initialize protected mode without PSCI\n");
		return false;
	}

	kvm_host_psci_config.version = psci_ops.get_version();
	kvm_host_psci_config.smccc_version = arm_smccc_get_version();

	if (kvm_host_psci_config.version == PSCI_VERSION(0, 1)) {
		kvm_host_psci_config.function_ids_0_1 = get_psci_0_1_function_ids();
		init_psci_0_1_impl_state(kvm_host_psci_config, cpu_suspend);
		init_psci_0_1_impl_state(kvm_host_psci_config, cpu_on);
		init_psci_0_1_impl_state(kvm_host_psci_config, cpu_off);
		init_psci_0_1_impl_state(kvm_host_psci_config, migrate);
	}
	return true;
}

static int __init init_subsystems(void)
{
	int err = 0;

	/*
	 * Enable hardware so that subsystem initialisation can access EL2.
	 */
	on_each_cpu(cpu_hyp_init, NULL, 1);

	/*
	 * Register CPU lower-power notifier
	 */
	hyp_cpu_pm_init();

	/*
	 * Init HYP view of VGIC
	 */
	err = kvm_vgic_hyp_init();
	switch (err) {
	case 0:
		vgic_present = true;
		break;
	case -ENODEV:
	case -ENXIO:
		vgic_present = false;
		err = 0;
		break;
	default:
		goto out;
	}

	/*
	 * Init HYP architected timer support
	 */
	err = kvm_timer_hyp_init(vgic_present);
	if (err)
		goto out;

	kvm_register_perf_callbacks(NULL);

out:
	if (err)
		hyp_cpu_pm_exit();

	if (err || !is_protected_kvm_enabled())
		on_each_cpu(cpu_hyp_uninit, NULL, 1);

	return err;
}

static void __init teardown_subsystems(void)
{
	kvm_unregister_perf_callbacks();
	hyp_cpu_pm_exit();
}

static void __init teardown_hyp_mode(void)
{
	bool free_sve = system_supports_sve() && is_protected_kvm_enabled();
	int cpu;

	free_hyp_pgds();
	for_each_possible_cpu(cpu) {
		free_page(per_cpu(kvm_arm_hyp_stack_page, cpu));
		free_pages(kvm_nvhe_sym(kvm_arm_hyp_percpu_base)[cpu], nvhe_percpu_order());

		if (free_sve) {
			struct cpu_sve_state *sve_state;

			sve_state = per_cpu_ptr_nvhe_sym(kvm_host_data, cpu)->sve_state;
			free_pages((unsigned long) sve_state, pkvm_host_sve_state_order());
		}
	}
}

static int __init do_pkvm_init(u32 hyp_va_bits)
{
	void *per_cpu_base = kvm_ksym_ref(kvm_nvhe_sym(kvm_arm_hyp_percpu_base));
	int ret;

	preempt_disable();
	cpu_hyp_init_context();
	ret = kvm_call_hyp_nvhe(__pkvm_init, hyp_mem_base, hyp_mem_size,
				num_possible_cpus(), kern_hyp_va(per_cpu_base),
				hyp_va_bits);
	cpu_hyp_init_features();

	/*
	 * The stub hypercalls are now disabled, so set our local flag to
	 * prevent a later re-init attempt in kvm_arch_hardware_enable().
	 */
	__this_cpu_write(kvm_hyp_initialized, 1);
	preempt_enable();

	return ret;
}

static u64 get_hyp_id_aa64pfr0_el1(void)
{
	/*
	 * Track whether the system isn't affected by spectre/meltdown in the
	 * hypervisor's view of id_aa64pfr0_el1, used for protected VMs.
	 * Although this is per-CPU, we make it global for simplicity, e.g., not
	 * to have to worry about vcpu migration.
	 *
	 * Unlike for non-protected VMs, userspace cannot override this for
	 * protected VMs.
	 */
	u64 val = read_sanitised_ftr_reg(SYS_ID_AA64PFR0_EL1);

	val &= ~(ARM64_FEATURE_MASK(ID_AA64PFR0_EL1_CSV2) |
		 ARM64_FEATURE_MASK(ID_AA64PFR0_EL1_CSV3));

	val |= FIELD_PREP(ARM64_FEATURE_MASK(ID_AA64PFR0_EL1_CSV2),
			  arm64_get_spectre_v2_state() == SPECTRE_UNAFFECTED);
	val |= FIELD_PREP(ARM64_FEATURE_MASK(ID_AA64PFR0_EL1_CSV3),
			  arm64_get_meltdown_state() == SPECTRE_UNAFFECTED);

	return val;
}

static void kvm_hyp_init_symbols(void)
{
	kvm_nvhe_sym(id_aa64pfr0_el1_sys_val) = get_hyp_id_aa64pfr0_el1();
	kvm_nvhe_sym(id_aa64pfr1_el1_sys_val) = read_sanitised_ftr_reg(SYS_ID_AA64PFR1_EL1);
	kvm_nvhe_sym(id_aa64isar0_el1_sys_val) = read_sanitised_ftr_reg(SYS_ID_AA64ISAR0_EL1);
	kvm_nvhe_sym(id_aa64isar1_el1_sys_val) = read_sanitised_ftr_reg(SYS_ID_AA64ISAR1_EL1);
	kvm_nvhe_sym(id_aa64isar2_el1_sys_val) = read_sanitised_ftr_reg(SYS_ID_AA64ISAR2_EL1);
	kvm_nvhe_sym(id_aa64mmfr0_el1_sys_val) = read_sanitised_ftr_reg(SYS_ID_AA64MMFR0_EL1);
	kvm_nvhe_sym(id_aa64mmfr1_el1_sys_val) = read_sanitised_ftr_reg(SYS_ID_AA64MMFR1_EL1);
	kvm_nvhe_sym(id_aa64mmfr2_el1_sys_val) = read_sanitised_ftr_reg(SYS_ID_AA64MMFR2_EL1);
	kvm_nvhe_sym(id_aa64smfr0_el1_sys_val) = read_sanitised_ftr_reg(SYS_ID_AA64SMFR0_EL1);
	kvm_nvhe_sym(__icache_flags) = __icache_flags;
	kvm_nvhe_sym(kvm_arm_vmid_bits) = kvm_arm_vmid_bits;
}

static int __init kvm_hyp_init_protection(u32 hyp_va_bits)
{
	void *addr = phys_to_virt(hyp_mem_base);
	int ret;

	ret = create_hyp_mappings(addr, addr + hyp_mem_size, PAGE_HYP);
	if (ret)
		return ret;

	ret = do_pkvm_init(hyp_va_bits);
	if (ret)
		return ret;

	free_hyp_pgds();

	return 0;
}

static int init_pkvm_host_sve_state(void)
{
	int cpu;

	if (!system_supports_sve())
		return 0;

	/* Allocate pages for host sve state in protected mode. */
	for_each_possible_cpu(cpu) {
		struct page *page = alloc_pages(GFP_KERNEL, pkvm_host_sve_state_order());

		if (!page)
			return -ENOMEM;

		per_cpu_ptr_nvhe_sym(kvm_host_data, cpu)->sve_state = page_address(page);
	}

	/*
	 * Don't map the pages in hyp since these are only used in protected
	 * mode, which will (re)create its own mapping when initialized.
	 */

	return 0;
}

/*
 * Finalizes the initialization of hyp mode, once everything else is initialized
 * and the initialziation process cannot fail.
 */
static void finalize_init_hyp_mode(void)
{
	int cpu;

	if (system_supports_sve() && is_protected_kvm_enabled()) {
		for_each_possible_cpu(cpu) {
			struct cpu_sve_state *sve_state;

			sve_state = per_cpu_ptr_nvhe_sym(kvm_host_data, cpu)->sve_state;
			per_cpu_ptr_nvhe_sym(kvm_host_data, cpu)->sve_state =
				kern_hyp_va(sve_state);
		}
	} else {
		for_each_possible_cpu(cpu) {
			struct user_fpsimd_state *fpsimd_state;

			fpsimd_state = &per_cpu_ptr_nvhe_sym(kvm_host_data, cpu)->host_ctxt.fp_regs;
			per_cpu_ptr_nvhe_sym(kvm_host_data, cpu)->fpsimd_state =
				kern_hyp_va(fpsimd_state);
		}
	}
}

static void pkvm_hyp_init_ptrauth(void)
{
	struct kvm_cpu_context *hyp_ctxt;
	int cpu;

	for_each_possible_cpu(cpu) {
		hyp_ctxt = per_cpu_ptr_nvhe_sym(kvm_hyp_ctxt, cpu);
		hyp_ctxt->sys_regs[APIAKEYLO_EL1] = get_random_long();
		hyp_ctxt->sys_regs[APIAKEYHI_EL1] = get_random_long();
		hyp_ctxt->sys_regs[APIBKEYLO_EL1] = get_random_long();
		hyp_ctxt->sys_regs[APIBKEYHI_EL1] = get_random_long();
		hyp_ctxt->sys_regs[APDAKEYLO_EL1] = get_random_long();
		hyp_ctxt->sys_regs[APDAKEYHI_EL1] = get_random_long();
		hyp_ctxt->sys_regs[APDBKEYLO_EL1] = get_random_long();
		hyp_ctxt->sys_regs[APDBKEYHI_EL1] = get_random_long();
		hyp_ctxt->sys_regs[APGAKEYLO_EL1] = get_random_long();
		hyp_ctxt->sys_regs[APGAKEYHI_EL1] = get_random_long();
	}
}

/* Inits Hyp-mode on all online CPUs */
static int __init init_hyp_mode(void)
{
	u32 hyp_va_bits;
	int cpu;
	int err = -ENOMEM;

	/*
	 * The protected Hyp-mode cannot be initialized if the memory pool
	 * allocation has failed.
	 */
	if (is_protected_kvm_enabled() && !hyp_mem_base)
		goto out_err;

	/*
	 * Allocate Hyp PGD and setup Hyp identity mapping
	 */
	err = kvm_mmu_init(&hyp_va_bits);
	if (err)
		goto out_err;

	/*
	 * Allocate stack pages for Hypervisor-mode
	 */
	for_each_possible_cpu(cpu) {
		unsigned long stack_page;

		stack_page = __get_free_page(GFP_KERNEL);
		if (!stack_page) {
			err = -ENOMEM;
			goto out_err;
		}

		per_cpu(kvm_arm_hyp_stack_page, cpu) = stack_page;
	}

	/*
	 * Allocate and initialize pages for Hypervisor-mode percpu regions.
	 */
	for_each_possible_cpu(cpu) {
		struct page *page;
		void *page_addr;

		page = alloc_pages(GFP_KERNEL, nvhe_percpu_order());
		if (!page) {
			err = -ENOMEM;
			goto out_err;
		}

		page_addr = page_address(page);
		memcpy(page_addr, CHOOSE_NVHE_SYM(__per_cpu_start), nvhe_percpu_size());
		kvm_nvhe_sym(kvm_arm_hyp_percpu_base)[cpu] = (unsigned long)page_addr;
	}

	/*
	 * Map the Hyp-code called directly from the host
	 */
	err = create_hyp_mappings(kvm_ksym_ref(__hyp_text_start),
				  kvm_ksym_ref(__hyp_text_end), PAGE_HYP_EXEC);
	if (err) {
		kvm_err("Cannot map world-switch code\n");
		goto out_err;
	}

	err = create_hyp_mappings(kvm_ksym_ref(__hyp_rodata_start),
				  kvm_ksym_ref(__hyp_rodata_end), PAGE_HYP_RO);
	if (err) {
		kvm_err("Cannot map .hyp.rodata section\n");
		goto out_err;
	}

	err = create_hyp_mappings(kvm_ksym_ref(__start_rodata),
				  kvm_ksym_ref(__end_rodata), PAGE_HYP_RO);
	if (err) {
		kvm_err("Cannot map rodata section\n");
		goto out_err;
	}

	/*
	 * .hyp.bss is guaranteed to be placed at the beginning of the .bss
	 * section thanks to an assertion in the linker script. Map it RW and
	 * the rest of .bss RO.
	 */
	err = create_hyp_mappings(kvm_ksym_ref(__hyp_bss_start),
				  kvm_ksym_ref(__hyp_bss_end), PAGE_HYP);
	if (err) {
		kvm_err("Cannot map hyp bss section: %d\n", err);
		goto out_err;
	}

	err = create_hyp_mappings(kvm_ksym_ref(__hyp_bss_end),
				  kvm_ksym_ref(__bss_stop), PAGE_HYP_RO);
	if (err) {
		kvm_err("Cannot map bss section\n");
		goto out_err;
	}

	/*
	 * Map the Hyp stack pages
	 */
	for_each_possible_cpu(cpu) {
		struct kvm_nvhe_init_params *params = per_cpu_ptr_nvhe_sym(kvm_init_params, cpu);
		char *stack_page = (char *)per_cpu(kvm_arm_hyp_stack_page, cpu);

		err = create_hyp_stack(__pa(stack_page), &params->stack_hyp_va);
		if (err) {
			kvm_err("Cannot map hyp stack\n");
			goto out_err;
		}

		/*
		 * Save the stack PA in nvhe_init_params. This will be needed
		 * to recreate the stack mapping in protected nVHE mode.
		 * __hyp_pa() won't do the right thing there, since the stack
		 * has been mapped in the flexible private VA space.
		 */
		params->stack_pa = __pa(stack_page);
	}

	for_each_possible_cpu(cpu) {
		char *percpu_begin = (char *)kvm_nvhe_sym(kvm_arm_hyp_percpu_base)[cpu];
		char *percpu_end = percpu_begin + nvhe_percpu_size();

		/* Map Hyp percpu pages */
		err = create_hyp_mappings(percpu_begin, percpu_end, PAGE_HYP);
		if (err) {
			kvm_err("Cannot map hyp percpu region\n");
			goto out_err;
		}

		/* Prepare the CPU initialization parameters */
		cpu_prepare_hyp_mode(cpu, hyp_va_bits);
	}

	kvm_hyp_init_symbols();

	if (is_protected_kvm_enabled()) {
		if (IS_ENABLED(CONFIG_ARM64_PTR_AUTH_KERNEL) &&
		    cpus_have_final_cap(ARM64_HAS_ADDRESS_AUTH))
			pkvm_hyp_init_ptrauth();

		init_cpu_logical_map();

		if (!init_psci_relay()) {
			err = -ENODEV;
			goto out_err;
		}

		err = init_pkvm_host_sve_state();
		if (err)
			goto out_err;

		err = kvm_hyp_init_protection(hyp_va_bits);
		if (err) {
			kvm_err("Failed to init hyp memory protection\n");
			goto out_err;
		}
	}

	return 0;

out_err:
	teardown_hyp_mode();
	kvm_err("error initializing Hyp mode: %d\n", err);
	return err;
}

struct kvm_vcpu *kvm_mpidr_to_vcpu(struct kvm *kvm, unsigned long mpidr)
{
	struct kvm_vcpu *vcpu = NULL;
	struct kvm_mpidr_data *data;
	unsigned long i;

	mpidr &= MPIDR_HWID_BITMASK;

<<<<<<< HEAD
	if (kvm->arch.mpidr_data) {
		u16 idx = kvm_mpidr_index(kvm->arch.mpidr_data, mpidr);

		vcpu = kvm_get_vcpu(kvm,
				    kvm->arch.mpidr_data->cmpidr_to_idx[idx]);
		if (mpidr != kvm_vcpu_get_mpidr_aff(vcpu))
			vcpu = NULL;

		return vcpu;
	}
=======
	rcu_read_lock();
	data = rcu_dereference(kvm->arch.mpidr_data);

	if (data) {
		u16 idx = kvm_mpidr_index(data, mpidr);

		vcpu = kvm_get_vcpu(kvm, data->cmpidr_to_idx[idx]);
		if (mpidr != kvm_vcpu_get_mpidr_aff(vcpu))
			vcpu = NULL;
	}

	rcu_read_unlock();

	if (vcpu)
		return vcpu;
>>>>>>> 0c383648

	kvm_for_each_vcpu(i, vcpu, kvm) {
		if (mpidr == kvm_vcpu_get_mpidr_aff(vcpu))
			return vcpu;
	}
	return NULL;
}

bool kvm_arch_irqchip_in_kernel(struct kvm *kvm)
{
	return irqchip_in_kernel(kvm);
}

bool kvm_arch_has_irq_bypass(void)
{
	return true;
}

int kvm_arch_irq_bypass_add_producer(struct irq_bypass_consumer *cons,
				      struct irq_bypass_producer *prod)
{
	struct kvm_kernel_irqfd *irqfd =
		container_of(cons, struct kvm_kernel_irqfd, consumer);

	return kvm_vgic_v4_set_forwarding(irqfd->kvm, prod->irq,
					  &irqfd->irq_entry);
}
void kvm_arch_irq_bypass_del_producer(struct irq_bypass_consumer *cons,
				      struct irq_bypass_producer *prod)
{
	struct kvm_kernel_irqfd *irqfd =
		container_of(cons, struct kvm_kernel_irqfd, consumer);

	kvm_vgic_v4_unset_forwarding(irqfd->kvm, prod->irq,
				     &irqfd->irq_entry);
}

void kvm_arch_irq_bypass_stop(struct irq_bypass_consumer *cons)
{
	struct kvm_kernel_irqfd *irqfd =
		container_of(cons, struct kvm_kernel_irqfd, consumer);

	kvm_arm_halt_guest(irqfd->kvm);
}

void kvm_arch_irq_bypass_start(struct irq_bypass_consumer *cons)
{
	struct kvm_kernel_irqfd *irqfd =
		container_of(cons, struct kvm_kernel_irqfd, consumer);

	kvm_arm_resume_guest(irqfd->kvm);
}

/* Initialize Hyp-mode and memory mappings on all CPUs */
static __init int kvm_arm_init(void)
{
	int err;
	bool in_hyp_mode;

	if (!is_hyp_mode_available()) {
		kvm_info("HYP mode not available\n");
		return -ENODEV;
	}

	if (kvm_get_mode() == KVM_MODE_NONE) {
		kvm_info("KVM disabled from command line\n");
		return -ENODEV;
	}

	err = kvm_sys_reg_table_init();
	if (err) {
		kvm_info("Error initializing system register tables");
		return err;
	}

	in_hyp_mode = is_kernel_in_hyp_mode();

	if (cpus_have_final_cap(ARM64_WORKAROUND_DEVICE_LOAD_ACQUIRE) ||
	    cpus_have_final_cap(ARM64_WORKAROUND_1508412))
		kvm_info("Guests without required CPU erratum workarounds can deadlock system!\n" \
			 "Only trusted guests should be used on this system.\n");

	err = kvm_set_ipa_limit();
	if (err)
		return err;

	err = kvm_arm_init_sve();
	if (err)
		return err;

	err = kvm_arm_vmid_alloc_init();
	if (err) {
		kvm_err("Failed to initialize VMID allocator.\n");
		return err;
	}

	if (!in_hyp_mode) {
		err = init_hyp_mode();
		if (err)
			goto out_err;
	}

	err = kvm_init_vector_slots();
	if (err) {
		kvm_err("Cannot initialise vector slots\n");
		goto out_hyp;
	}

	err = init_subsystems();
	if (err)
		goto out_hyp;

	kvm_info("%s%sVHE mode initialized successfully\n",
		 in_hyp_mode ? "" : (is_protected_kvm_enabled() ?
				     "Protected " : "Hyp "),
		 in_hyp_mode ? "" : (cpus_have_final_cap(ARM64_KVM_HVHE) ?
				     "h" : "n"));

	/*
	 * FIXME: Do something reasonable if kvm_init() fails after pKVM
	 * hypervisor protection is finalized.
	 */
	err = kvm_init(sizeof(struct kvm_vcpu), 0, THIS_MODULE);
	if (err)
		goto out_subs;

	/*
	 * This should be called after initialization is done and failure isn't
	 * possible anymore.
	 */
	if (!in_hyp_mode)
		finalize_init_hyp_mode();

	kvm_arm_initialised = true;

	return 0;

out_subs:
	teardown_subsystems();
out_hyp:
	if (!in_hyp_mode)
		teardown_hyp_mode();
out_err:
	kvm_arm_vmid_alloc_free();
	return err;
}

static int __init early_kvm_mode_cfg(char *arg)
{
	if (!arg)
		return -EINVAL;

	if (strcmp(arg, "none") == 0) {
		kvm_mode = KVM_MODE_NONE;
		return 0;
	}

	if (!is_hyp_mode_available()) {
		pr_warn_once("KVM is not available. Ignoring kvm-arm.mode\n");
		return 0;
	}

	if (strcmp(arg, "protected") == 0) {
		if (!is_kernel_in_hyp_mode())
			kvm_mode = KVM_MODE_PROTECTED;
		else
			pr_warn_once("Protected KVM not available with VHE\n");

		return 0;
	}

	if (strcmp(arg, "nvhe") == 0 && !WARN_ON(is_kernel_in_hyp_mode())) {
		kvm_mode = KVM_MODE_DEFAULT;
		return 0;
	}

	if (strcmp(arg, "nested") == 0 && !WARN_ON(!is_kernel_in_hyp_mode())) {
		kvm_mode = KVM_MODE_NV;
		return 0;
	}

	return -EINVAL;
}
early_param("kvm-arm.mode", early_kvm_mode_cfg);

enum kvm_mode kvm_get_mode(void)
{
	return kvm_mode;
}

module_init(kvm_arm_init);<|MERGE_RESOLUTION|>--- conflicted
+++ resolved
@@ -217,8 +217,6 @@
 {
 	kvm_sys_regs_create_debugfs(kvm);
 }
-<<<<<<< HEAD
-=======
 
 static void kvm_destroy_mpidr_data(struct kvm *kvm)
 {
@@ -236,7 +234,6 @@
 
 	mutex_unlock(&kvm->arch.config_lock);
 }
->>>>>>> 0c383648
 
 /**
  * kvm_arch_destroy_vm - destroy the VM data structure
@@ -252,12 +249,8 @@
 	if (is_protected_kvm_enabled())
 		pkvm_destroy_hyp_vm(kvm);
 
-<<<<<<< HEAD
-	kfree(kvm->arch.mpidr_data);
-=======
 	kvm_destroy_mpidr_data(kvm);
 
->>>>>>> 0c383648
 	kfree(kvm->arch.sysreg_masks);
 	kvm_destroy_vcpus(kvm);
 
@@ -707,14 +700,6 @@
 
 static void kvm_init_mpidr_data(struct kvm *kvm)
 {
-<<<<<<< HEAD
-	return vcpu_get_flag(vcpu, VCPU_INITIALIZED);
-}
-
-static void kvm_init_mpidr_data(struct kvm *kvm)
-{
-=======
->>>>>>> 0c383648
 	struct kvm_mpidr_data *data = NULL;
 	unsigned long c, mask, nr_entries;
 	u64 aff_set = 0, aff_clr = ~0UL;
@@ -722,12 +707,8 @@
 
 	mutex_lock(&kvm->arch.config_lock);
 
-<<<<<<< HEAD
-	if (kvm->arch.mpidr_data || atomic_read(&kvm->online_vcpus) == 1)
-=======
 	if (rcu_access_pointer(kvm->arch.mpidr_data) ||
 	    atomic_read(&kvm->online_vcpus) == 1)
->>>>>>> 0c383648
 		goto out;
 
 	kvm_for_each_vcpu(c, vcpu, kvm) {
@@ -764,11 +745,7 @@
 		data->cmpidr_to_idx[index] = c;
 	}
 
-<<<<<<< HEAD
-	kvm->arch.mpidr_data = data;
-=======
 	rcu_assign_pointer(kvm->arch.mpidr_data, data);
->>>>>>> 0c383648
 out:
 	mutex_unlock(&kvm->arch.config_lock);
 }
@@ -1406,11 +1383,7 @@
 	if (!system_supports_sve())
 		clear_bit(KVM_ARM_VCPU_SVE, &features);
 
-<<<<<<< HEAD
-	if (!system_has_full_ptr_auth()) {
-=======
 	if (!kvm_has_full_ptr_auth()) {
->>>>>>> 0c383648
 		clear_bit(KVM_ARM_VCPU_PTRAUTH_ADDRESS, &features);
 		clear_bit(KVM_ARM_VCPU_PTRAUTH_GENERIC, &features);
 	}
@@ -2685,18 +2658,6 @@
 
 	mpidr &= MPIDR_HWID_BITMASK;
 
-<<<<<<< HEAD
-	if (kvm->arch.mpidr_data) {
-		u16 idx = kvm_mpidr_index(kvm->arch.mpidr_data, mpidr);
-
-		vcpu = kvm_get_vcpu(kvm,
-				    kvm->arch.mpidr_data->cmpidr_to_idx[idx]);
-		if (mpidr != kvm_vcpu_get_mpidr_aff(vcpu))
-			vcpu = NULL;
-
-		return vcpu;
-	}
-=======
 	rcu_read_lock();
 	data = rcu_dereference(kvm->arch.mpidr_data);
 
@@ -2712,7 +2673,6 @@
 
 	if (vcpu)
 		return vcpu;
->>>>>>> 0c383648
 
 	kvm_for_each_vcpu(i, vcpu, kvm) {
 		if (mpidr == kvm_vcpu_get_mpidr_aff(vcpu))
