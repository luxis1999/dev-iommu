--- conflicted
+++ resolved
@@ -146,11 +146,11 @@
 		status = "disabled";
 	};
 
-<<<<<<< HEAD
 	pinctrl@35004800 {
 		compatible = "brcm,capri-pinctrl";
 		reg = <0x35004800 0x430>;
-=======
+	};
+
 	i2c@3e016000 {
 		compatible = "brcm,bcm11351-i2c", "brcm,kona-i2c";
 		reg = <0x3e016000 0x80>;
@@ -305,6 +305,5 @@
 		reg = <0x3f130000 0x28>;
 		#phy-cells = <0>;
 		status = "disabled";
->>>>>>> 929267cb
 	};
 };